--- conflicted
+++ resolved
@@ -3,40 +3,6 @@
 
 language: perl
 perl:
-<<<<<<< HEAD
-    - "5.8"
-    - "5.10"
-    - "5.12"
-    - "5.14"
-    - "5.16"
-    - "5.18"
-    - "5.20"
-    - "5.21"
-    - "5.22"
-
-matrix:
-    allow_failures:
-        - perl: "5.8"
-        - perl: "5.21"
-        - perl: "5.22"
-
-branches:
-    except:
-        - "release/cpan"
-
-#env:
-   #global:
-      #- CPANM_OPTS="-q --skip-satisfied --notest --no-man-pages"
-
-before_install:
-    - git clone --depth=1 --branch=master https://github.com/RsrchBoy/travis-p5-cache.git ../p5
-    - source ../p5/init
-    - ../p5/before-install.dzil
-
-install:       ../p5/install.dzil
-script:        ../p5/script.dzil
-after_success: ../p5/after_success
-=======
    - "5.8"
    - "5.10"
    - "5.12"
@@ -54,5 +20,4 @@
 before_install:
    # git bits sometimes needed...
    - git config user.name 'Travis-CI'
-   - git config user.email 'travis@nowhere.dne'
->>>>>>> 8e0aa870
+   - git config user.email 'travis@nowhere.dne'