# use the container-based infrastructure
sudo: false

language: perl
perl:
<<<<<<< HEAD
  - "5.16"
  - "5.18"
  - "5.20"
  - "5.22"
  - "5.24"
  - "5.26"
env:
  global:
    - COVERAGE=1
=======
   - "5.8"
   - "5.10"
   - "5.12"
   - "5.14"
   - "5.16"
   - "5.18"
   - "5.20"
   - "5.21"

matrix:
   allow_failures:
      - perl: "5.8"
      - perl: "5.21"

>>>>>>> cb72473a
before_install:
   # git bits sometimes needed...
   - git config user.name 'Travis-CI'
   - git config user.email 'travis@nowhere.dne'<|MERGE_RESOLUTION|>--- conflicted
+++ resolved
@@ -3,17 +3,6 @@
 
 language: perl
 perl:
-<<<<<<< HEAD
-  - "5.16"
-  - "5.18"
-  - "5.20"
-  - "5.22"
-  - "5.24"
-  - "5.26"
-env:
-  global:
-    - COVERAGE=1
-=======
    - "5.8"
    - "5.10"
    - "5.12"
@@ -28,7 +17,6 @@
       - perl: "5.8"
       - perl: "5.21"
 
->>>>>>> cb72473a
 before_install:
    # git bits sometimes needed...
    - git config user.name 'Travis-CI'
