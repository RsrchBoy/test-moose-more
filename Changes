Revision history for Test-Moose-More

<<<<<<< HEAD
{{$NEXT}}

0.035     2015-08-26 12:40:38 PDT-0700
	* validate_role() will now perform checks on a role to ensure the role
	  intends to wrap methods on application.

=======
>>>>>>> 22f2b048
0.034-TRIAL  2015-07-29 23:22:49 PDT-0700
	* validate_role(), validate_class(), validate_thing(), and
	  validate_attribute() now accept '-subtest', causing them to wrap all the
	  tests they run under a subtest.

0.033     2015-07-29 18:25:51 PDT-0700
	* validate_role($role, -compose => 1, ...) will now add a sanity test that
	  the composed subclass actually does $role when composing the arguments
	  to pass to validate_class().

0.032     2015-07-11 22:47:44 PDT-0700
	* Better documentation for most of the validate_*() functions.
	* Add a -compose option to validate_role(), to handle a common pattern
	  automagically.
	* When checking attribute traits, we now attempt to resolve them with the
	  appropriate functions from Moose::Util (so that things like native
	  traits are found with a minimum of pain).

0.031     2015-06-30 18:30:27 PDT-0700
	* We now export validate_thing()
	* Add subroutine parameters to the sugar functions.
	* Add sugar checking to validate_thing() ('sugar => 0|1')

0.030     2015-06-28 01:01:58 PDT-0700
	* Add method modifier checks for roles.

0.029     2015-03-29 15:24:40 PDT-0700
	* No code changes -- 0.028_01 doesn't seem to have broken anything, so
	  release as non-dev.

0.028_01  2015-03-14 21:03:50 PDT-0700
	* Sub::Exporter -> Sub::Exporter::Progressive
	* normalize test names to end with '_ok' (e.g. is_{role,class} ->
	  is_{role,class}_ok)

0.028     2015-03-12 19:28:22 PDT-0700
	* Add is_{,not_}immutable_ok tests
	* Add 'immutable' check to validate_class

0.027     2015-03-10 20:16:38 PDT-0700
	* Drop autobox usage (thanks, @ether!)

0.026     2015-01-18 15:11:22 PST-0800
	* **NO CODE CHANGES** Promote 0.025_01 to 0.026.  For realz this time.
	  *le sigh*

0.025_02  2015-01-18 15:09:18 PST-0800
	* **NO CODE CHANGES** Promote 0.025_01 to 0.026

0.025_01  2014-12-23 23:48:18 PST-0800
	* Handle role attributes in a kinder, gentler way
	* Set our test level correctly when validating attributes

0.025     2014-11-21 11:29:28 PST-0800
	* Merge pull request #13 to handle the latest Test::More alphas.
	  Thanks, @exodist!

0.024     2014-05-14 11:58:47 PDT-0700
	* validate_thing() now does not try to run subtests against attributes it
	  does not find

0.023     2014-01-21 22:39:47 PST-0800
	* fix test error with Moose-2.1200 by adding missing coercions

0.022     2013-11-10 23:16:32 PST-0800
	* ...and add an explicit dependency on TAP::SimpleOutput 0.002

0.021     2013-11-10 23:13:27 PST-0800
	* Handle Test::More's new output for subtests in 0.98_05+
	* Dodge isa_ok()'s output change by rolling our own

0.020     2013-08-01 07:33:57 PDT-0700
	* Drop Perl6::Junction in favor of Syntax::Keyword::Junction Same
	  thing -- essentially, AFAICT -- except that we don't get 'smartmatch
	  operator is experimental' warnings in 5.18 :)

0.019     2013-01-21 07:35:07 PST-0800
	* no code changes, netadata fixup only -- stop requiring
	  Moose::Deprecated, as it is no longer indexed.

0.018     2013-01-09 07:48:01 PST8PDT
	* test if an attribute should coerce or not

0.017     2012-10-28 15:38:16 PST8PDT
	* Instead of failing on "unknown attribute options" when performing
	  attribute validation checks, first look to see if they're actually an
	  attribute on the attribute metaclass; this is a fairly common situation
	  when attribute traits are used.
	* Check if an attribute is required or not.

0.016     2012-10-21 15:03:32 PST8PDT
	* add is_anon(), is_not_anon()
	* allow anonymous => 1|0 in validate_thing() (though not documented)
	* use validate_class() when checking attributes with validate_class()

0.015     2012-10-20 17:00:59 PST8PDT
	* NO CODE CHANGES from 0.014.  We should be at a good point where the
	  newer attribute checking tests are useable and won't need to change in
	  any incompatible ways (hopefully!).

0.014     2012-10-04 20:28:49 PST8PDT
	* TRIAL release
	* better tests for our new validate_attribute and attribute_options_ok
	* use subtests when checking attributes in validate_class
	* drop t/funcs.pm in favor of TAP::SimpleOutput

0.013     2012-09-30 13:59:22 PST8PDT
	* TRIAL release
	* mark traits as a valid attribute option to test for, but not currently checked
	  (skipped, that is).
	* Handle validating an attribute as a "thing" and its options at the same time
	  by interperting all keys of options to check that start with '-' as a key for
	  validate_thing().  This should allow the validate_*'s to pass off to
	  validate_attribute() without much violence.

0.012     2012-09-29 23:18:12 PST8PDT
	* TRIAL release
	* add first pass at validate_attribute(), adapted from
	  MooseX::AttributeShortcuts' test suite

0.011     2012-08-26 22:32:59 America/Los_Angeles
	* drop AttributeShortcuts req from t/, or we may run into build issues

0.010     2012-08-24 15:01:48 America/Los_Angeles
	* add has_required_methods_ok()
	* add required_methods() to validate_role(), and test

0.009     2012-04-26 22:34:16 America/Los_Angeles
	* initial (undocumented) attribute meta-validation via validate_*().
	  Undocumented until we settle on a coherent way to do this across the board.

0.008     2012-04-13 13:52:33 America/Los_Angeles
	* add has_attribute_ok, and extended to deal with attributes in roles, as the
	  prior method seems to have stopped working.

0.007     2012-04-11 17:52:41 America/Los_Angeles
	* add does_not_ok()
	* add 'does_not' option to validate_thing()/etc

0.006     2012-04-07 23:19:40 America/Los_Angeles
	* fix POD and actually implement more of validate_thing()

0.005     2012-02-05 06:14:58 America/Los_Angeles
	* export Test::Moose::with_immutable()

0.004     2012-02-02 16:20:01 America/Los_Angeles
	* add does_ok(), meta_ok()

0.003     2012-01-23 15:15:39 America/Los_Angeles

0.002     2012-01-21 20:07:26 America/Los_Angeles
	* add check_sugar_ok and check_sugar_removed_ok

0.001     2012-01-21 10:52:14 America/Los_Angeles
	* initial release<|MERGE_RESOLUTION|>--- conflicted
+++ resolved
@@ -1,14 +1,9 @@
 Revision history for Test-Moose-More
-
-<<<<<<< HEAD
-{{$NEXT}}
 
 0.035     2015-08-26 12:40:38 PDT-0700
 	* validate_role() will now perform checks on a role to ensure the role
 	  intends to wrap methods on application.
 
-=======
->>>>>>> 22f2b048
 0.034-TRIAL  2015-07-29 23:22:49 PDT-0700
 	* validate_role(), validate_class(), validate_thing(), and
 	  validate_attribute() now accept '-subtest', causing them to wrap all the
