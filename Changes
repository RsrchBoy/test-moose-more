--- conflicted
+++ resolved
@@ -1,7 +1,4 @@
 Revision history for Test-Moose-More
-
-<<<<<<< HEAD
-{{$NEXT}}
 
 0.048     2017-06-17 23:19:13 CDT-0500
 	* Add method_is_accessor_ok(), method_is_not_accessor_ok()
@@ -14,8 +11,6 @@
 	* Use _thing_name() in _role_wraps(), like everybody else
 	* In POD, wrap more things with C<> vs '', etc.
 
-=======
->>>>>>> cb72473a
 0.047     2017-04-24 22:48:33 CDT-0500
 	* Add method_from_pkg_ok(), method_not_from_pkg_ok()
 	* Tests which support subtests (typically validate_*()) now do something
