Revision history for Test-Moose-More

<<<<<<< HEAD
{{$NEXT}}

0.033     2015-07-29 18:25:51 PDT-0700
	* validate_role($role, -compose => 1, ...) will now add a sanity test that
	  the composed subclass actually does $role when composing the arguments
	  to pass to validate_class().

=======
>>>>>>> 7f17ec9e
0.032     2015-07-11 22:47:44 PDT-0700
	* Better documentation for most of the validate_*() functions.
	* Add a -compose option to validate_role(), to handle a common pattern
	  automagically.
	* When checking attribute traits, we now attempt to resolve them with the
	  appropriate functions from Moose::Util (so that things like native
	  traits are found with a minimum of pain).

0.031     2015-06-30 18:30:27 PDT-0700
	* We now export validate_thing()
	* Add subroutine parameters to the sugar functions.
	* Add sugar checking to validate_thing() ('sugar => 0|1')

0.030     2015-06-28 01:01:58 PDT-0700
	* Add method modifier checks for roles.

0.029     2015-03-29 15:24:40 PDT-0700
	* No code changes -- 0.028_01 doesn't seem to have broken anything, so
	  release as non-dev.

0.028_01  2015-03-14 21:03:50 PDT-0700
	* Sub::Exporter -> Sub::Exporter::Progressive
	* normalize test names to end with '_ok' (e.g. is_{role,class} ->
	  is_{role,class}_ok)

0.028     2015-03-12 19:28:22 PDT-0700
	* Add is_{,not_}immutable_ok tests
	* Add 'immutable' check to validate_class

0.027     2015-03-10 20:16:38 PDT-0700
	* Drop autobox usage (thanks, @ether!)

0.026     2015-01-18 15:11:22 PST-0800
	* **NO CODE CHANGES** Promote 0.025_01 to 0.026.  For realz this time.
	  *le sigh*

0.025_02  2015-01-18 15:09:18 PST-0800
	* **NO CODE CHANGES** Promote 0.025_01 to 0.026

0.025_01  2014-12-23 23:48:18 PST-0800
	* Handle role attributes in a kinder, gentler way
	* Set our test level correctly when validating attributes

0.025     2014-11-21 11:29:28 PST-0800
	* Merge pull request #13 to handle the latest Test::More alphas.
	  Thanks, @exodist!

0.024     2014-05-14 11:58:47 PDT-0700
	* validate_thing() now does not try to run subtests against attributes it
	  does not find

0.023     2014-01-21 22:39:47 PST-0800
	* fix test error with Moose-2.1200 by adding missing coercions

0.022     2013-11-10 23:16:32 PST-0800
	* ...and add an explicit dependency on TAP::SimpleOutput 0.002

0.021     2013-11-10 23:13:27 PST-0800
	* Handle Test::More's new output for subtests in 0.98_05+
	* Dodge isa_ok()'s output change by rolling our own

0.020     2013-08-01 07:33:57 PDT-0700
	* Drop Perl6::Junction in favor of Syntax::Keyword::Junction Same
	  thing -- essentially, AFAICT -- except that we don't get 'smartmatch
	  operator is experimental' warnings in 5.18 :)

0.019     2013-01-21 07:35:07 PST-0800
	* no code changes, netadata fixup only -- stop requiring
	  Moose::Deprecated, as it is no longer indexed.

0.018     2013-01-09 07:48:01 PST8PDT
	* test if an attribute should coerce or not

0.017     2012-10-28 15:38:16 PST8PDT
	* Instead of failing on "unknown attribute options" when performing
	  attribute validation checks, first look to see if they're actually an
	  attribute on the attribute metaclass; this is a fairly common situation
	  when attribute traits are used.
	* Check if an attribute is required or not.

0.016     2012-10-21 15:03:32 PST8PDT
	* add is_anon(), is_not_anon()
	* allow anonymous => 1|0 in validate_thing() (though not documented)
	* use validate_class() when checking attributes with validate_class()

0.015     2012-10-20 17:00:59 PST8PDT
	* NO CODE CHANGES from 0.014.  We should be at a good point where the
	  newer attribute checking tests are useable and won't need to change in
	  any incompatible ways (hopefully!).

0.014     2012-10-04 20:28:49 PST8PDT
	* TRIAL release
	* better tests for our new validate_attribute and attribute_options_ok
	* use subtests when checking attributes in validate_class
	* drop t/funcs.pm in favor of TAP::SimpleOutput

0.013     2012-09-30 13:59:22 PST8PDT
	* TRIAL release
	* mark traits as a valid attribute option to test for, but not currently checked
	  (skipped, that is).
	* Handle validating an attribute as a "thing" and its options at the same time
	  by interperting all keys of options to check that start with '-' as a key for
	  validate_thing().  This should allow the validate_*'s to pass off to
	  validate_attribute() without much violence.

0.012     2012-09-29 23:18:12 PST8PDT
	* TRIAL release
	* add first pass at validate_attribute(), adapted from
	  MooseX::AttributeShortcuts' test suite

0.011     2012-08-26 22:32:59 America/Los_Angeles
	* drop AttributeShortcuts req from t/, or we may run into build issues

0.010     2012-08-24 15:01:48 America/Los_Angeles
	* add has_required_methods_ok()
	* add required_methods() to validate_role(), and test

0.009     2012-04-26 22:34:16 America/Los_Angeles
	* initial (undocumented) attribute meta-validation via validate_*().
	  Undocumented until we settle on a coherent way to do this across the board.

0.008     2012-04-13 13:52:33 America/Los_Angeles
	* add has_attribute_ok, and extended to deal with attributes in roles, as the
	  prior method seems to have stopped working.

0.007     2012-04-11 17:52:41 America/Los_Angeles
	* add does_not_ok()
	* add 'does_not' option to validate_thing()/etc

0.006     2012-04-07 23:19:40 America/Los_Angeles
	* fix POD and actually implement more of validate_thing()

0.005     2012-02-05 06:14:58 America/Los_Angeles
	* export Test::Moose::with_immutable()

0.004     2012-02-02 16:20:01 America/Los_Angeles
	* add does_ok(), meta_ok()

0.003     2012-01-23 15:15:39 America/Los_Angeles

0.002     2012-01-21 20:07:26 America/Los_Angeles
	* add check_sugar_ok and check_sugar_removed_ok

0.001     2012-01-21 10:52:14 America/Los_Angeles
	* initial release<|MERGE_RESOLUTION|>--- conflicted
+++ resolved
@@ -1,15 +1,10 @@
 Revision history for Test-Moose-More
-
-<<<<<<< HEAD
-{{$NEXT}}
 
 0.033     2015-07-29 18:25:51 PDT-0700
 	* validate_role($role, -compose => 1, ...) will now add a sanity test that
 	  the composed subclass actually does $role when composing the arguments
 	  to pass to validate_class().
 
-=======
->>>>>>> 7f17ec9e
 0.032     2015-07-11 22:47:44 PDT-0700
 	* Better documentation for most of the validate_*() functions.
 	* Add a -compose option to validate_role(), to handle a common pattern
