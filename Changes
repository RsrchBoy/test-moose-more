--- conflicted
+++ resolved
@@ -1,14 +1,9 @@
 Revision history for Test-Moose-More
-
-<<<<<<< HEAD
-{{$NEXT}}
 
 0.026     2015-01-18 15:11:22 PST-0800
 	* **NO CODE CHANGES** Promote 0.025_01 to 0.026.  For realz this time.
 	  *le sigh*
 
-=======
->>>>>>> 1ba9f526
 0.025_02  2015-01-18 15:09:18 PST-0800
 	* **NO CODE CHANGES** Promote 0.025_01 to 0.026
 
