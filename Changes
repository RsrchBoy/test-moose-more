Revision history for Test-Moose-More

<<<<<<< HEAD
{{$NEXT}}

0.038     2016-06-22 13:46:27 CDT-0500
	* Eliminate a warning under v5.22+ (github #12)

=======
>>>>>>> 53d91a40
0.037     2016-01-31 17:02:52 CST-0600
	* No code changes -- releasing 0.036 as GA

0.036-TRIAL  2016-01-20 20:48:30 CST-0600
	* More test functions now honor "name" overrides, resulting in more
	  sensible output when deeply testing using the validate_*() functions.

0.035     2015-08-26 12:40:38 PDT-0700
	* validate_role() will now perform checks on a role to ensure the role
	  intends to wrap methods on application.

0.034-TRIAL  2015-07-29 23:22:49 PDT-0700
	* validate_role(), validate_class(), validate_thing(), and
	  validate_attribute() now accept '-subtest', causing them to wrap all the
	  tests they run under a subtest.

0.033     2015-07-29 18:25:51 PDT-0700
	* validate_role($role, -compose => 1, ...) will now add a sanity test that
	  the composed subclass actually does $role when composing the arguments
	  to pass to validate_class().

0.032     2015-07-11 22:47:44 PDT-0700
	* Better documentation for most of the validate_*() functions.
	* Add a -compose option to validate_role(), to handle a common pattern
	  automagically.
	* When checking attribute traits, we now attempt to resolve them with the
	  appropriate functions from Moose::Util (so that things like native
	  traits are found with a minimum of pain).

0.031     2015-06-30 18:30:27 PDT-0700
	* We now export validate_thing()
	* Add subroutine parameters to the sugar functions.
	* Add sugar checking to validate_thing() ('sugar => 0|1')

0.030     2015-06-28 01:01:58 PDT-0700
	* Add method modifier checks for roles.

0.029     2015-03-29 15:24:40 PDT-0700
	* No code changes -- 0.028_01 doesn't seem to have broken anything, so
	  release as non-dev.

0.028_01  2015-03-14 21:03:50 PDT-0700
	* Sub::Exporter -> Sub::Exporter::Progressive
	* normalize test names to end with '_ok' (e.g. is_{role,class} ->
	  is_{role,class}_ok)

0.028     2015-03-12 19:28:22 PDT-0700
	* Add is_{,not_}immutable_ok tests
	* Add 'immutable' check to validate_class

0.027     2015-03-10 20:16:38 PDT-0700
	* Drop autobox usage (thanks, @ether!)

0.026     2015-01-18 15:11:22 PST-0800
	* **NO CODE CHANGES** Promote 0.025_01 to 0.026.  For realz this time.
	  *le sigh*

0.025_02  2015-01-18 15:09:18 PST-0800
	* **NO CODE CHANGES** Promote 0.025_01 to 0.026

0.025_01  2014-12-23 23:48:18 PST-0800
	* Handle role attributes in a kinder, gentler way
	* Set our test level correctly when validating attributes

0.025     2014-11-21 11:29:28 PST-0800
	* Merge pull request #13 to handle the latest Test::More alphas.
	  Thanks, @exodist!

0.024     2014-05-14 11:58:47 PDT-0700
	* validate_thing() now does not try to run subtests against attributes it
	  does not find

0.023     2014-01-21 22:39:47 PST-0800
	* fix test error with Moose-2.1200 by adding missing coercions

0.022     2013-11-10 23:16:32 PST-0800
	* ...and add an explicit dependency on TAP::SimpleOutput 0.002

0.021     2013-11-10 23:13:27 PST-0800
	* Handle Test::More's new output for subtests in 0.98_05+
	* Dodge isa_ok()'s output change by rolling our own

0.020     2013-08-01 07:33:57 PDT-0700
	* Drop Perl6::Junction in favor of Syntax::Keyword::Junction Same
	  thing -- essentially, AFAICT -- except that we don't get 'smartmatch
	  operator is experimental' warnings in 5.18 :)

0.019     2013-01-21 07:35:07 PST-0800
	* no code changes, netadata fixup only -- stop requiring
	  Moose::Deprecated, as it is no longer indexed.

0.018     2013-01-09 07:48:01 PST8PDT
	* test if an attribute should coerce or not

0.017     2012-10-28 15:38:16 PST8PDT
	* Instead of failing on "unknown attribute options" when performing
	  attribute validation checks, first look to see if they're actually an
	  attribute on the attribute metaclass; this is a fairly common situation
	  when attribute traits are used.
	* Check if an attribute is required or not.

0.016     2012-10-21 15:03:32 PST8PDT
	* add is_anon(), is_not_anon()
	* allow anonymous => 1|0 in validate_thing() (though not documented)
	* use validate_class() when checking attributes with validate_class()

0.015     2012-10-20 17:00:59 PST8PDT
	* NO CODE CHANGES from 0.014.  We should be at a good point where the
	  newer attribute checking tests are useable and won't need to change in
	  any incompatible ways (hopefully!).

0.014     2012-10-04 20:28:49 PST8PDT
	* TRIAL release
	* better tests for our new validate_attribute and attribute_options_ok
	* use subtests when checking attributes in validate_class
	* drop t/funcs.pm in favor of TAP::SimpleOutput

0.013     2012-09-30 13:59:22 PST8PDT
	* TRIAL release
	* mark traits as a valid attribute option to test for, but not currently checked
	  (skipped, that is).
	* Handle validating an attribute as a "thing" and its options at the same time
	  by interperting all keys of options to check that start with '-' as a key for
	  validate_thing().  This should allow the validate_*'s to pass off to
	  validate_attribute() without much violence.

0.012     2012-09-29 23:18:12 PST8PDT
	* TRIAL release
	* add first pass at validate_attribute(), adapted from
	  MooseX::AttributeShortcuts' test suite

0.011     2012-08-26 22:32:59 America/Los_Angeles
	* drop AttributeShortcuts req from t/, or we may run into build issues

0.010     2012-08-24 15:01:48 America/Los_Angeles
	* add has_required_methods_ok()
	* add required_methods() to validate_role(), and test

0.009     2012-04-26 22:34:16 America/Los_Angeles
	* initial (undocumented) attribute meta-validation via validate_*().
	  Undocumented until we settle on a coherent way to do this across the board.

0.008     2012-04-13 13:52:33 America/Los_Angeles
	* add has_attribute_ok, and extended to deal with attributes in roles, as the
	  prior method seems to have stopped working.

0.007     2012-04-11 17:52:41 America/Los_Angeles
	* add does_not_ok()
	* add 'does_not' option to validate_thing()/etc

0.006     2012-04-07 23:19:40 America/Los_Angeles
	* fix POD and actually implement more of validate_thing()

0.005     2012-02-05 06:14:58 America/Los_Angeles
	* export Test::Moose::with_immutable()

0.004     2012-02-02 16:20:01 America/Los_Angeles
	* add does_ok(), meta_ok()

0.003     2012-01-23 15:15:39 America/Los_Angeles

0.002     2012-01-21 20:07:26 America/Los_Angeles
	* add check_sugar_ok and check_sugar_removed_ok

0.001     2012-01-21 10:52:14 America/Los_Angeles
	* initial release<|MERGE_RESOLUTION|>--- conflicted
+++ resolved
@@ -1,13 +1,8 @@
 Revision history for Test-Moose-More
-
-<<<<<<< HEAD
-{{$NEXT}}
 
 0.038     2016-06-22 13:46:27 CDT-0500
 	* Eliminate a warning under v5.22+ (github #12)
 
-=======
->>>>>>> 53d91a40
 0.037     2016-01-31 17:02:52 CST-0600
 	* No code changes -- releasing 0.036 as GA
 
