Revision history for Test-Moose-More

<<<<<<< HEAD
{{$NEXT}}

0.025_01  2014-12-23 23:48:18 PST-0800
	* Handle role attributes in a kinder, gentler way
	* Set our test level correctly when validating attributes

=======
>>>>>>> f025f914
0.025     2014-11-21 11:29:28 PST-0800
	* Merge pull request #13 to handle the latest Test::More alphas.
	  Thanks, @exodist!

0.024     2014-05-14 11:58:47 PDT-0700
	* validate_thing() now does not try to run subtests against attributes it
	  does not find

0.023     2014-01-21 22:39:47 PST-0800
	* fix test error with Moose-2.1200 by adding missing coercions

0.022     2013-11-10 23:16:32 PST-0800
	* ...and add an explicit dependency on TAP::SimpleOutput 0.002

0.021     2013-11-10 23:13:27 PST-0800
	* Handle Test::More's new output for subtests in 0.98_05+
	* Dodge isa_ok()'s output change by rolling our own

0.020     2013-08-01 07:33:57 PDT-0700
	* Drop Perl6::Junction in favor of Syntax::Keyword::Junction Same
	  thing -- essentially, AFAICT -- except that we don't get 'smartmatch
	  operator is experimental' warnings in 5.18 :)

0.019     2013-01-21 07:35:07 PST-0800
	* no code changes, netadata fixup only -- stop requiring
	  Moose::Deprecated, as it is no longer indexed.

0.018     2013-01-09 07:48:01 PST8PDT
	* test if an attribute should coerce or not

0.017     2012-10-28 15:38:16 PST8PDT
	* Instead of failing on "unknown attribute options" when performing
	  attribute validation checks, first look to see if they're actually an
	  attribute on the attribute metaclass; this is a fairly common situation
	  when attribute traits are used.
	* Check if an attribute is required or not.

0.016     2012-10-21 15:03:32 PST8PDT
	* add is_anon(), is_not_anon()
	* allow anonymous => 1|0 in validate_thing() (though not documented)
	* use validate_class() when checking attributes with validate_class()

0.015     2012-10-20 17:00:59 PST8PDT
	* NO CODE CHANGES from 0.014.  We should be at a good point where the
	  newer attribute checking tests are useable and won't need to change in
	  any incompatible ways (hopefully!).

0.014     2012-10-04 20:28:49 PST8PDT
	* TRIAL release
	* better tests for our new validate_attribute and attribute_options_ok
	* use subtests when checking attributes in validate_class
	* drop t/funcs.pm in favor of TAP::SimpleOutput

0.013     2012-09-30 13:59:22 PST8PDT
	* TRIAL release
	* mark traits as a valid attribute option to test for, but not currently checked
	  (skipped, that is).
	* Handle validating an attribute as a "thing" and its options at the same time
	  by interperting all keys of options to check that start with '-' as a key for
	  validate_thing().  This should allow the validate_*'s to pass off to
	  validate_attribute() without much violence.

0.012     2012-09-29 23:18:12 PST8PDT
	* TRIAL release
	* add first pass at validate_attribute(), adapted from
	  MooseX::AttributeShortcuts' test suite

0.011     2012-08-26 22:32:59 America/Los_Angeles
	* drop AttributeShortcuts req from t/, or we may run into build issues

0.010     2012-08-24 15:01:48 America/Los_Angeles
	* add has_required_methods_ok()
	* add required_methods() to validate_role(), and test

0.009     2012-04-26 22:34:16 America/Los_Angeles
	* initial (undocumented) attribute meta-validation via validate_*().
	  Undocumented until we settle on a coherent way to do this across the board.

0.008     2012-04-13 13:52:33 America/Los_Angeles
	* add has_attribute_ok, and extended to deal with attributes in roles, as the
	  prior method seems to have stopped working.

0.007     2012-04-11 17:52:41 America/Los_Angeles
	* add does_not_ok()
	* add 'does_not' option to validate_thing()/etc

0.006     2012-04-07 23:19:40 America/Los_Angeles
	* fix POD and actually implement more of validate_thing()

0.005     2012-02-05 06:14:58 America/Los_Angeles
	* export Test::Moose::with_immutable()

0.004     2012-02-02 16:20:01 America/Los_Angeles
	* add does_ok(), meta_ok()

0.003     2012-01-23 15:15:39 America/Los_Angeles

0.002     2012-01-21 20:07:26 America/Los_Angeles
	* add check_sugar_ok and check_sugar_removed_ok

0.001     2012-01-21 10:52:14 America/Los_Angeles
	* initial release<|MERGE_RESOLUTION|>--- conflicted
+++ resolved
@@ -1,14 +1,9 @@
 Revision history for Test-Moose-More
-
-<<<<<<< HEAD
-{{$NEXT}}
 
 0.025_01  2014-12-23 23:48:18 PST-0800
 	* Handle role attributes in a kinder, gentler way
 	* Set our test level correctly when validating attributes
 
-=======
->>>>>>> f025f914
 0.025     2014-11-21 11:29:28 PST-0800
 	* Merge pull request #13 to handle the latest Test::More alphas.
 	  Thanks, @exodist!
