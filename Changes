--- conflicted
+++ resolved
@@ -1,13 +1,8 @@
 Revision history for Test-Moose-More
-
-<<<<<<< HEAD
-{{$NEXT}}
 
 0.037     2016-01-31 17:02:52 CST-0600
 	* No code changes -- releasing 0.036 as GA
 
-=======
->>>>>>> 3aab3a1f
 0.036-TRIAL  2016-01-20 20:48:30 CST-0600
 	* More test functions now honor "name" overrides, resulting in more
 	  sensible output when deeply testing using the validate_*() functions.
