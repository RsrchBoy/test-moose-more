Revision history for Test-Moose-More

<<<<<<< HEAD
{{$NEXT}}

0.023     2014-01-21 22:39:47 PST-0800
        * fix test error with Moose-2.1200 by adding missing coercions

=======
>>>>>>> 2d79ef2f
0.022     2013-11-10 23:16:32 PST-0800
	* ...and add an explicit dependency on TAP::SimpleOutput 0.002

0.021     2013-11-10 23:13:27 PST-0800
	* Handle Test::More's new output for subtests in 0.98_05+
	* Dodge isa_ok()'s output change by rolling our own

0.020     2013-08-01 07:33:57 PDT-0700
	* Drop Perl6::Junction in favor of Syntax::Keyword::Junction Same
	  thing -- essentially, AFAICT -- except that we don't get 'smartmatch
	  operator is experimental' warnings in 5.18 :)

0.019     2013-01-21 07:35:07 PST-0800
	* no code changes, netadata fixup only -- stop requiring
	  Moose::Deprecated, as it is no longer indexed.

0.018     2013-01-09 07:48:01 PST8PDT
	* test if an attribute should coerce or not

0.017     2012-10-28 15:38:16 PST8PDT
	* Instead of failing on "unknown attribute options" when performing
	  attribute validation checks, first look to see if they're actually an
	  attribute on the attribute metaclass; this is a fairly common situation
	  when attribute traits are used.
	* Check if an attribute is required or not.

0.016     2012-10-21 15:03:32 PST8PDT
	* add is_anon(), is_not_anon()
	* allow anonymous => 1|0 in validate_thing() (though not documented)
	* use validate_class() when checking attributes with validate_class()

0.015     2012-10-20 17:00:59 PST8PDT
	* NO CODE CHANGES from 0.014.  We should be at a good point where the
	  newer attribute checking tests are useable and won't need to change in
	  any incompatible ways (hopefully!).

0.014     2012-10-04 20:28:49 PST8PDT
	* TRIAL release
	* better tests for our new validate_attribute and attribute_options_ok
	* use subtests when checking attributes in validate_class
	* drop t/funcs.pm in favor of TAP::SimpleOutput

0.013     2012-09-30 13:59:22 PST8PDT
	* TRIAL release
	* mark traits as a valid attribute option to test for, but not currently checked
	  (skipped, that is).
	* Handle validating an attribute as a "thing" and its options at the same time
	  by interperting all keys of options to check that start with '-' as a key for
	  validate_thing().  This should allow the validate_*'s to pass off to
	  validate_attribute() without much violence.

0.012     2012-09-29 23:18:12 PST8PDT
	* TRIAL release
	* add first pass at validate_attribute(), adapted from
	  MooseX::AttributeShortcuts' test suite

0.011     2012-08-26 22:32:59 America/Los_Angeles
	* drop AttributeShortcuts req from t/, or we may run into build issues

0.010     2012-08-24 15:01:48 America/Los_Angeles
	* add has_required_methods_ok()
	* add required_methods() to validate_role(), and test

0.009     2012-04-26 22:34:16 America/Los_Angeles
	* initial (undocumented) attribute meta-validation via validate_*().
	  Undocumented until we settle on a coherent way to do this across the board.

0.008     2012-04-13 13:52:33 America/Los_Angeles
	* add has_attribute_ok, and extended to deal with attributes in roles, as the
	  prior method seems to have stopped working.

0.007     2012-04-11 17:52:41 America/Los_Angeles
	* add does_not_ok()
	* add 'does_not' option to validate_thing()/etc

0.006     2012-04-07 23:19:40 America/Los_Angeles
	* fix POD and actually implement more of validate_thing()

0.005     2012-02-05 06:14:58 America/Los_Angeles
	* export Test::Moose::with_immutable()

0.004     2012-02-02 16:20:01 America/Los_Angeles
	* add does_ok(), meta_ok()

0.003     2012-01-23 15:15:39 America/Los_Angeles

0.002     2012-01-21 20:07:26 America/Los_Angeles
	* add check_sugar_ok and check_sugar_removed_ok

0.001     2012-01-21 10:52:14 America/Los_Angeles
	* initial release<|MERGE_RESOLUTION|>--- conflicted
+++ resolved
@@ -1,13 +1,8 @@
 Revision history for Test-Moose-More
-
-<<<<<<< HEAD
-{{$NEXT}}
 
 0.023     2014-01-21 22:39:47 PST-0800
         * fix test error with Moose-2.1200 by adding missing coercions
 
-=======
->>>>>>> 2d79ef2f
 0.022     2013-11-10 23:16:32 PST-0800
 	* ...and add an explicit dependency on TAP::SimpleOutput 0.002
 
