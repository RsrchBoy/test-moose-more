--- conflicted
+++ resolved
@@ -1,13 +1,10 @@
 Revision history for Test-Moose-More
 
 {{$NEXT}}
-<<<<<<< HEAD
 	* Add metarole/class options to validate_...()
-=======
 	* add has_no_method_ok(), which does exactly what you think it does
 	* add no_methods to validate_thing(), incorporating has_no_method_ok()
 	  into validate_*()
->>>>>>> 55097346
 
 0.043     2017-02-14 11:56:50 CST-0600
 	* Depend on TAP::SimpleOutput 0.009 for our tests; no code changes.
