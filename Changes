Revision history for Test-Moose-More

<<<<<<< HEAD
{{$NEXT}}

0.046     2017-04-14 22:51:08 CDT-0500
	* Add pristine tests
	* Add has{,_no}_method_ok() TBT tests
	* Add:
		does_not_require_method_ok()
		has_{,no_}method_from_anywhere_ok()

=======
>>>>>>> ccd4af47
0.045     2017-03-24 20:34:45 CDT-0500
	* Fix a POD command error (=func vs =test)
	* No code changes, just promoting the changes from 0.044 to GA

0.044-TRIAL  2017-03-21 20:34:29 CDT-0500
	* Add metarole/class options to validate_...()
	* add has_no_method_ok(), which does exactly what you think it does
	* add no_methods to validate_thing(), incorporating has_no_method_ok()
	  into validate_*()

0.043     2017-02-14 11:56:50 CST-0600
	* Depend on TAP::SimpleOutput 0.009 for our tests; no code changes.

0.042     2017-02-13 09:54:58 CST-0600
	* Use the subtest bits now in TAP::SimpleOutput
	* No code changes, just the above test tweak.  Overdue release as GA :)

0.041-TRIAL  2016-11-12 20:09:02 CST-0600
	* Added a ':validate' export group.
	* Make -compose subtest messages a little cleaner.
	* add does_metaroles_ok()!  (Not sure why I waited this long...)

0.040-TRIAL  2016-11-10 11:00:24 CST-0600
	* Make more things consistent with naming in tests, e.g. "Class's
	  attribute foo" vs "foo", etc.
	* does_{,not_}ok() now handles metaclasses that don't do roles
	* has_attribute_ok now honors -subtest

0.039-TRIAL  2016-10-10 18:38:44 CDT-0500
	* Use prototypes consistently across our test functions.
	* Moose metaclasses now pass is_class_ok().  *le sigh*
	* Role attributes are now validated w.r.t.:
		+ required
		+ lazy
	* Attribute validation checks are now also tested w.r.t.:
		+ required
		+ lazy

0.038     2016-06-22 13:46:27 CDT-0500
	* Eliminate a warning under v5.22+ (github #12)

0.037     2016-01-31 17:02:52 CST-0600
	* No code changes -- releasing 0.036 as GA

0.036-TRIAL  2016-01-20 20:48:30 CST-0600
	* More test functions now honor "name" overrides, resulting in more
	  sensible output when deeply testing using the validate_*() functions.

0.035     2015-08-26 12:40:38 PDT-0700
	* validate_role() will now perform checks on a role to ensure the role
	  intends to wrap methods on application.

0.034-TRIAL  2015-07-29 23:22:49 PDT-0700
	* validate_role(), validate_class(), validate_thing(), and
	  validate_attribute() now accept '-subtest', causing them to wrap all the
	  tests they run under a subtest.

0.033     2015-07-29 18:25:51 PDT-0700
	* validate_role($role, -compose => 1, ...) will now add a sanity test that
	  the composed subclass actually does $role when composing the arguments
	  to pass to validate_class().

0.032     2015-07-11 22:47:44 PDT-0700
	* Better documentation for most of the validate_*() functions.
	* Add a -compose option to validate_role(), to handle a common pattern
	  automagically.
	* When checking attribute traits, we now attempt to resolve them with the
	  appropriate functions from Moose::Util (so that things like native
	  traits are found with a minimum of pain).

0.031     2015-06-30 18:30:27 PDT-0700
	* We now export validate_thing()
	* Add subroutine parameters to the sugar functions.
	* Add sugar checking to validate_thing() ('sugar => 0|1')

0.030     2015-06-28 01:01:58 PDT-0700
	* Add method modifier checks for roles.

0.029     2015-03-29 15:24:40 PDT-0700
	* No code changes -- 0.028_01 doesn't seem to have broken anything, so
	  release as non-dev.

0.028_01  2015-03-14 21:03:50 PDT-0700
	* Sub::Exporter -> Sub::Exporter::Progressive
	* normalize test names to end with '_ok' (e.g. is_{role,class} ->
	  is_{role,class}_ok)

0.028     2015-03-12 19:28:22 PDT-0700
	* Add is_{,not_}immutable_ok tests
	* Add 'immutable' check to validate_class

0.027     2015-03-10 20:16:38 PDT-0700
	* Drop autobox usage (thanks, @ether!)

0.026     2015-01-18 15:11:22 PST-0800
	* **NO CODE CHANGES** Promote 0.025_01 to 0.026.  For realz this time.
	  *le sigh*

0.025_02  2015-01-18 15:09:18 PST-0800
	* **NO CODE CHANGES** Promote 0.025_01 to 0.026

0.025_01  2014-12-23 23:48:18 PST-0800
	* Handle role attributes in a kinder, gentler way
	* Set our test level correctly when validating attributes

0.025     2014-11-21 11:29:28 PST-0800
	* Merge pull request #13 to handle the latest Test::More alphas.
	  Thanks, @exodist!

0.024     2014-05-14 11:58:47 PDT-0700
	* validate_thing() now does not try to run subtests against attributes it
	  does not find

0.023     2014-01-21 22:39:47 PST-0800
	* fix test error with Moose-2.1200 by adding missing coercions

0.022     2013-11-10 23:16:32 PST-0800
	* ...and add an explicit dependency on TAP::SimpleOutput 0.002

0.021     2013-11-10 23:13:27 PST-0800
	* Handle Test::More's new output for subtests in 0.98_05+
	* Dodge isa_ok()'s output change by rolling our own

0.020     2013-08-01 07:33:57 PDT-0700
	* Drop Perl6::Junction in favor of Syntax::Keyword::Junction Same
	  thing -- essentially, AFAICT -- except that we don't get 'smartmatch
	  operator is experimental' warnings in 5.18 :)

0.019     2013-01-21 07:35:07 PST-0800
	* no code changes, netadata fixup only -- stop requiring
	  Moose::Deprecated, as it is no longer indexed.

0.018     2013-01-09 07:48:01 PST8PDT
	* test if an attribute should coerce or not

0.017     2012-10-28 15:38:16 PST8PDT
	* Instead of failing on "unknown attribute options" when performing
	  attribute validation checks, first look to see if they're actually an
	  attribute on the attribute metaclass; this is a fairly common situation
	  when attribute traits are used.
	* Check if an attribute is required or not.

0.016     2012-10-21 15:03:32 PST8PDT
	* add is_anon(), is_not_anon()
	* allow anonymous => 1|0 in validate_thing() (though not documented)
	* use validate_class() when checking attributes with validate_class()

0.015     2012-10-20 17:00:59 PST8PDT
	* NO CODE CHANGES from 0.014.  We should be at a good point where the
	  newer attribute checking tests are useable and won't need to change in
	  any incompatible ways (hopefully!).

0.014     2012-10-04 20:28:49 PST8PDT
	* TRIAL release
	* better tests for our new validate_attribute and attribute_options_ok
	* use subtests when checking attributes in validate_class
	* drop t/funcs.pm in favor of TAP::SimpleOutput

0.013     2012-09-30 13:59:22 PST8PDT
	* TRIAL release
	* mark traits as a valid attribute option to test for, but not currently checked
	  (skipped, that is).
	* Handle validating an attribute as a "thing" and its options at the same time
	  by interperting all keys of options to check that start with '-' as a key for
	  validate_thing().  This should allow the validate_*'s to pass off to
	  validate_attribute() without much violence.

0.012     2012-09-29 23:18:12 PST8PDT
	* TRIAL release
	* add first pass at validate_attribute(), adapted from
	  MooseX::AttributeShortcuts' test suite

0.011     2012-08-26 22:32:59 America/Los_Angeles
	* drop AttributeShortcuts req from t/, or we may run into build issues

0.010     2012-08-24 15:01:48 America/Los_Angeles
	* add has_required_methods_ok()
	* add required_methods() to validate_role(), and test

0.009     2012-04-26 22:34:16 America/Los_Angeles
	* initial (undocumented) attribute meta-validation via validate_*().
	  Undocumented until we settle on a coherent way to do this across the board.

0.008     2012-04-13 13:52:33 America/Los_Angeles
	* add has_attribute_ok, and extended to deal with attributes in roles, as the
	  prior method seems to have stopped working.

0.007     2012-04-11 17:52:41 America/Los_Angeles
	* add does_not_ok()
	* add 'does_not' option to validate_thing()/etc

0.006     2012-04-07 23:19:40 America/Los_Angeles
	* fix POD and actually implement more of validate_thing()

0.005     2012-02-05 06:14:58 America/Los_Angeles
	* export Test::Moose::with_immutable()

0.004     2012-02-02 16:20:01 America/Los_Angeles
	* add does_ok(), meta_ok()

0.003     2012-01-23 15:15:39 America/Los_Angeles

0.002     2012-01-21 20:07:26 America/Los_Angeles
	* add check_sugar_ok and check_sugar_removed_ok

0.001     2012-01-21 10:52:14 America/Los_Angeles
	* initial release<|MERGE_RESOLUTION|>--- conflicted
+++ resolved
@@ -1,7 +1,4 @@
 Revision history for Test-Moose-More
-
-<<<<<<< HEAD
-{{$NEXT}}
 
 0.046     2017-04-14 22:51:08 CDT-0500
 	* Add pristine tests
@@ -10,8 +7,6 @@
 		does_not_require_method_ok()
 		has_{,no_}method_from_anywhere_ok()
 
-=======
->>>>>>> ccd4af47
 0.045     2017-03-24 20:34:45 CDT-0500
 	* Fix a POD command error (=func vs =test)
 	* No code changes, just promoting the changes from 0.044 to GA
