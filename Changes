Revision history for Test-Moose-More

{{$NEXT}}
	* Add method_is_accessor_ok(), method_is_not_accessor_ok()
<<<<<<< HEAD
	* Fix POD link to Class::MOP::Method::Accessor
=======
	* Add no_meta_ok()
>>>>>>> 48548e20

0.047     2017-04-24 22:48:33 CDT-0500
	* Add method_from_pkg_ok(), method_not_from_pkg_ok()
	* Tests which support subtests (typically validate_*()) now do something
	  sensible when '-subtest => 1' is given.

0.046     2017-04-14 22:51:08 CDT-0500
	* Add pristine tests
	* Add has{,_no}_method_ok() TBT tests
	* Add:
		does_not_require_method_ok()
		has_{,no_}method_from_anywhere_ok()

0.045     2017-03-24 20:34:45 CDT-0500
	* Fix a POD command error (=func vs =test)
	* No code changes, just promoting the changes from 0.044 to GA

0.044-TRIAL  2017-03-21 20:34:29 CDT-0500
	* Add metarole/class options to validate_...()
	* add has_no_method_ok(), which does exactly what you think it does
	* add no_methods to validate_thing(), incorporating has_no_method_ok()
	  into validate_*()

0.043     2017-02-14 11:56:50 CST-0600
	* Depend on TAP::SimpleOutput 0.009 for our tests; no code changes.

0.042     2017-02-13 09:54:58 CST-0600
	* Use the subtest bits now in TAP::SimpleOutput
	* No code changes, just the above test tweak.  Overdue release as GA :)

0.041-TRIAL  2016-11-12 20:09:02 CST-0600
	* Added a ':validate' export group.
	* Make -compose subtest messages a little cleaner.
	* add does_metaroles_ok()!  (Not sure why I waited this long...)

0.040-TRIAL  2016-11-10 11:00:24 CST-0600
	* Make more things consistent with naming in tests, e.g. "Class's
	  attribute foo" vs "foo", etc.
	* does_{,not_}ok() now handles metaclasses that don't do roles
	* has_attribute_ok now honors -subtest

0.039-TRIAL  2016-10-10 18:38:44 CDT-0500
	* Use prototypes consistently across our test functions.
	* Moose metaclasses now pass is_class_ok().  *le sigh*
	* Role attributes are now validated w.r.t.:
		+ required
		+ lazy
	* Attribute validation checks are now also tested w.r.t.:
		+ required
		+ lazy

0.038     2016-06-22 13:46:27 CDT-0500
	* Eliminate a warning under v5.22+ (github #12)

0.037     2016-01-31 17:02:52 CST-0600
	* No code changes -- releasing 0.036 as GA

0.036-TRIAL  2016-01-20 20:48:30 CST-0600
	* More test functions now honor "name" overrides, resulting in more
	  sensible output when deeply testing using the validate_*() functions.

0.035     2015-08-26 12:40:38 PDT-0700
	* validate_role() will now perform checks on a role to ensure the role
	  intends to wrap methods on application.

0.034-TRIAL  2015-07-29 23:22:49 PDT-0700
	* validate_role(), validate_class(), validate_thing(), and
	  validate_attribute() now accept '-subtest', causing them to wrap all the
	  tests they run under a subtest.

0.033     2015-07-29 18:25:51 PDT-0700
	* validate_role($role, -compose => 1, ...) will now add a sanity test that
	  the composed subclass actually does $role when composing the arguments
	  to pass to validate_class().

0.032     2015-07-11 22:47:44 PDT-0700
	* Better documentation for most of the validate_*() functions.
	* Add a -compose option to validate_role(), to handle a common pattern
	  automagically.
	* When checking attribute traits, we now attempt to resolve them with the
	  appropriate functions from Moose::Util (so that things like native
	  traits are found with a minimum of pain).

0.031     2015-06-30 18:30:27 PDT-0700
	* We now export validate_thing()
	* Add subroutine parameters to the sugar functions.
	* Add sugar checking to validate_thing() ('sugar => 0|1')

0.030     2015-06-28 01:01:58 PDT-0700
	* Add method modifier checks for roles.

0.029     2015-03-29 15:24:40 PDT-0700
	* No code changes -- 0.028_01 doesn't seem to have broken anything, so
	  release as non-dev.

0.028_01  2015-03-14 21:03:50 PDT-0700
	* Sub::Exporter -> Sub::Exporter::Progressive
	* normalize test names to end with '_ok' (e.g. is_{role,class} ->
	  is_{role,class}_ok)

0.028     2015-03-12 19:28:22 PDT-0700
	* Add is_{,not_}immutable_ok tests
	* Add 'immutable' check to validate_class

0.027     2015-03-10 20:16:38 PDT-0700
	* Drop autobox usage (thanks, @ether!)

0.026     2015-01-18 15:11:22 PST-0800
	* **NO CODE CHANGES** Promote 0.025_01 to 0.026.  For realz this time.
	  *le sigh*

0.025_02  2015-01-18 15:09:18 PST-0800
	* **NO CODE CHANGES** Promote 0.025_01 to 0.026

0.025_01  2014-12-23 23:48:18 PST-0800
	* Handle role attributes in a kinder, gentler way
	* Set our test level correctly when validating attributes

0.025     2014-11-21 11:29:28 PST-0800
	* Merge pull request #13 to handle the latest Test::More alphas.
	  Thanks, @exodist!

0.024     2014-05-14 11:58:47 PDT-0700
	* validate_thing() now does not try to run subtests against attributes it
	  does not find

0.023     2014-01-21 22:39:47 PST-0800
	* fix test error with Moose-2.1200 by adding missing coercions

0.022     2013-11-10 23:16:32 PST-0800
	* ...and add an explicit dependency on TAP::SimpleOutput 0.002

0.021     2013-11-10 23:13:27 PST-0800
	* Handle Test::More's new output for subtests in 0.98_05+
	* Dodge isa_ok()'s output change by rolling our own

0.020     2013-08-01 07:33:57 PDT-0700
	* Drop Perl6::Junction in favor of Syntax::Keyword::Junction Same
	  thing -- essentially, AFAICT -- except that we don't get 'smartmatch
	  operator is experimental' warnings in 5.18 :)

0.019     2013-01-21 07:35:07 PST-0800
	* no code changes, netadata fixup only -- stop requiring
	  Moose::Deprecated, as it is no longer indexed.

0.018     2013-01-09 07:48:01 PST8PDT
	* test if an attribute should coerce or not

0.017     2012-10-28 15:38:16 PST8PDT
	* Instead of failing on "unknown attribute options" when performing
	  attribute validation checks, first look to see if they're actually an
	  attribute on the attribute metaclass; this is a fairly common situation
	  when attribute traits are used.
	* Check if an attribute is required or not.

0.016     2012-10-21 15:03:32 PST8PDT
	* add is_anon(), is_not_anon()
	* allow anonymous => 1|0 in validate_thing() (though not documented)
	* use validate_class() when checking attributes with validate_class()

0.015     2012-10-20 17:00:59 PST8PDT
	* NO CODE CHANGES from 0.014.  We should be at a good point where the
	  newer attribute checking tests are useable and won't need to change in
	  any incompatible ways (hopefully!).

0.014     2012-10-04 20:28:49 PST8PDT
	* TRIAL release
	* better tests for our new validate_attribute and attribute_options_ok
	* use subtests when checking attributes in validate_class
	* drop t/funcs.pm in favor of TAP::SimpleOutput

0.013     2012-09-30 13:59:22 PST8PDT
	* TRIAL release
	* mark traits as a valid attribute option to test for, but not currently checked
	  (skipped, that is).
	* Handle validating an attribute as a "thing" and its options at the same time
	  by interperting all keys of options to check that start with '-' as a key for
	  validate_thing().  This should allow the validate_*'s to pass off to
	  validate_attribute() without much violence.

0.012     2012-09-29 23:18:12 PST8PDT
	* TRIAL release
	* add first pass at validate_attribute(), adapted from
	  MooseX::AttributeShortcuts' test suite

0.011     2012-08-26 22:32:59 America/Los_Angeles
	* drop AttributeShortcuts req from t/, or we may run into build issues

0.010     2012-08-24 15:01:48 America/Los_Angeles
	* add has_required_methods_ok()
	* add required_methods() to validate_role(), and test

0.009     2012-04-26 22:34:16 America/Los_Angeles
	* initial (undocumented) attribute meta-validation via validate_*().
	  Undocumented until we settle on a coherent way to do this across the board.

0.008     2012-04-13 13:52:33 America/Los_Angeles
	* add has_attribute_ok, and extended to deal with attributes in roles, as the
	  prior method seems to have stopped working.

0.007     2012-04-11 17:52:41 America/Los_Angeles
	* add does_not_ok()
	* add 'does_not' option to validate_thing()/etc

0.006     2012-04-07 23:19:40 America/Los_Angeles
	* fix POD and actually implement more of validate_thing()

0.005     2012-02-05 06:14:58 America/Los_Angeles
	* export Test::Moose::with_immutable()

0.004     2012-02-02 16:20:01 America/Los_Angeles
	* add does_ok(), meta_ok()

0.003     2012-01-23 15:15:39 America/Los_Angeles

0.002     2012-01-21 20:07:26 America/Los_Angeles
	* add check_sugar_ok and check_sugar_removed_ok

0.001     2012-01-21 10:52:14 America/Los_Angeles
	* initial release<|MERGE_RESOLUTION|>--- conflicted
+++ resolved
@@ -2,11 +2,8 @@
 
 {{$NEXT}}
 	* Add method_is_accessor_ok(), method_is_not_accessor_ok()
-<<<<<<< HEAD
 	* Fix POD link to Class::MOP::Method::Accessor
-=======
 	* Add no_meta_ok()
->>>>>>> 48548e20
 
 0.047     2017-04-24 22:48:33 CDT-0500
 	* Add method_from_pkg_ok(), method_not_from_pkg_ok()
