Revision history for Test-Moose-More

<<<<<<< HEAD
{{$NEXT}}

0.044-TRIAL  2017-03-21 20:34:29 CDT-0500
	* Add metarole/class options to validate_...()
	* add has_no_method_ok(), which does exactly what you think it does
	* add no_methods to validate_thing(), incorporating has_no_method_ok()
	  into validate_*()

=======
>>>>>>> 317f0c01
0.043     2017-02-14 11:56:50 CST-0600
	* Depend on TAP::SimpleOutput 0.009 for our tests; no code changes.

0.042     2017-02-13 09:54:58 CST-0600
	* Use the subtest bits now in TAP::SimpleOutput
	* No code changes, just the above test tweak.  Overdue release as GA :)

0.041-TRIAL  2016-11-12 20:09:02 CST-0600
	* Added a ':validate' export group.
	* Make -compose subtest messages a little cleaner.
	* add does_metaroles_ok()!  (Not sure why I waited this long...)

0.040-TRIAL  2016-11-10 11:00:24 CST-0600
	* Make more things consistent with naming in tests, e.g. "Class's
	  attribute foo" vs "foo", etc.
	* does_{,not_}ok() now handles metaclasses that don't do roles
	* has_attribute_ok now honors -subtest

0.039-TRIAL  2016-10-10 18:38:44 CDT-0500
	* Use prototypes consistently across our test functions.
	* Moose metaclasses now pass is_class_ok().  *le sigh*
	* Role attributes are now validated w.r.t.:
		+ required
		+ lazy
	* Attribute validation checks are now also tested w.r.t.:
		+ required
		+ lazy

0.038     2016-06-22 13:46:27 CDT-0500
	* Eliminate a warning under v5.22+ (github #12)

0.037     2016-01-31 17:02:52 CST-0600
	* No code changes -- releasing 0.036 as GA

0.036-TRIAL  2016-01-20 20:48:30 CST-0600
	* More test functions now honor "name" overrides, resulting in more
	  sensible output when deeply testing using the validate_*() functions.

0.035     2015-08-26 12:40:38 PDT-0700
	* validate_role() will now perform checks on a role to ensure the role
	  intends to wrap methods on application.

0.034-TRIAL  2015-07-29 23:22:49 PDT-0700
	* validate_role(), validate_class(), validate_thing(), and
	  validate_attribute() now accept '-subtest', causing them to wrap all the
	  tests they run under a subtest.

0.033     2015-07-29 18:25:51 PDT-0700
	* validate_role($role, -compose => 1, ...) will now add a sanity test that
	  the composed subclass actually does $role when composing the arguments
	  to pass to validate_class().

0.032     2015-07-11 22:47:44 PDT-0700
	* Better documentation for most of the validate_*() functions.
	* Add a -compose option to validate_role(), to handle a common pattern
	  automagically.
	* When checking attribute traits, we now attempt to resolve them with the
	  appropriate functions from Moose::Util (so that things like native
	  traits are found with a minimum of pain).

0.031     2015-06-30 18:30:27 PDT-0700
	* We now export validate_thing()
	* Add subroutine parameters to the sugar functions.
	* Add sugar checking to validate_thing() ('sugar => 0|1')

0.030     2015-06-28 01:01:58 PDT-0700
	* Add method modifier checks for roles.

0.029     2015-03-29 15:24:40 PDT-0700
	* No code changes -- 0.028_01 doesn't seem to have broken anything, so
	  release as non-dev.

0.028_01  2015-03-14 21:03:50 PDT-0700
	* Sub::Exporter -> Sub::Exporter::Progressive
	* normalize test names to end with '_ok' (e.g. is_{role,class} ->
	  is_{role,class}_ok)

0.028     2015-03-12 19:28:22 PDT-0700
	* Add is_{,not_}immutable_ok tests
	* Add 'immutable' check to validate_class

0.027     2015-03-10 20:16:38 PDT-0700
	* Drop autobox usage (thanks, @ether!)

0.026     2015-01-18 15:11:22 PST-0800
	* **NO CODE CHANGES** Promote 0.025_01 to 0.026.  For realz this time.
	  *le sigh*

0.025_02  2015-01-18 15:09:18 PST-0800
	* **NO CODE CHANGES** Promote 0.025_01 to 0.026

0.025_01  2014-12-23 23:48:18 PST-0800
	* Handle role attributes in a kinder, gentler way
	* Set our test level correctly when validating attributes

0.025     2014-11-21 11:29:28 PST-0800
	* Merge pull request #13 to handle the latest Test::More alphas.
	  Thanks, @exodist!

0.024     2014-05-14 11:58:47 PDT-0700
	* validate_thing() now does not try to run subtests against attributes it
	  does not find

0.023     2014-01-21 22:39:47 PST-0800
	* fix test error with Moose-2.1200 by adding missing coercions

0.022     2013-11-10 23:16:32 PST-0800
	* ...and add an explicit dependency on TAP::SimpleOutput 0.002

0.021     2013-11-10 23:13:27 PST-0800
	* Handle Test::More's new output for subtests in 0.98_05+
	* Dodge isa_ok()'s output change by rolling our own

0.020     2013-08-01 07:33:57 PDT-0700
	* Drop Perl6::Junction in favor of Syntax::Keyword::Junction Same
	  thing -- essentially, AFAICT -- except that we don't get 'smartmatch
	  operator is experimental' warnings in 5.18 :)

0.019     2013-01-21 07:35:07 PST-0800
	* no code changes, netadata fixup only -- stop requiring
	  Moose::Deprecated, as it is no longer indexed.

0.018     2013-01-09 07:48:01 PST8PDT
	* test if an attribute should coerce or not

0.017     2012-10-28 15:38:16 PST8PDT
	* Instead of failing on "unknown attribute options" when performing
	  attribute validation checks, first look to see if they're actually an
	  attribute on the attribute metaclass; this is a fairly common situation
	  when attribute traits are used.
	* Check if an attribute is required or not.

0.016     2012-10-21 15:03:32 PST8PDT
	* add is_anon(), is_not_anon()
	* allow anonymous => 1|0 in validate_thing() (though not documented)
	* use validate_class() when checking attributes with validate_class()

0.015     2012-10-20 17:00:59 PST8PDT
	* NO CODE CHANGES from 0.014.  We should be at a good point where the
	  newer attribute checking tests are useable and won't need to change in
	  any incompatible ways (hopefully!).

0.014     2012-10-04 20:28:49 PST8PDT
	* TRIAL release
	* better tests for our new validate_attribute and attribute_options_ok
	* use subtests when checking attributes in validate_class
	* drop t/funcs.pm in favor of TAP::SimpleOutput

0.013     2012-09-30 13:59:22 PST8PDT
	* TRIAL release
	* mark traits as a valid attribute option to test for, but not currently checked
	  (skipped, that is).
	* Handle validating an attribute as a "thing" and its options at the same time
	  by interperting all keys of options to check that start with '-' as a key for
	  validate_thing().  This should allow the validate_*'s to pass off to
	  validate_attribute() without much violence.

0.012     2012-09-29 23:18:12 PST8PDT
	* TRIAL release
	* add first pass at validate_attribute(), adapted from
	  MooseX::AttributeShortcuts' test suite

0.011     2012-08-26 22:32:59 America/Los_Angeles
	* drop AttributeShortcuts req from t/, or we may run into build issues

0.010     2012-08-24 15:01:48 America/Los_Angeles
	* add has_required_methods_ok()
	* add required_methods() to validate_role(), and test

0.009     2012-04-26 22:34:16 America/Los_Angeles
	* initial (undocumented) attribute meta-validation via validate_*().
	  Undocumented until we settle on a coherent way to do this across the board.

0.008     2012-04-13 13:52:33 America/Los_Angeles
	* add has_attribute_ok, and extended to deal with attributes in roles, as the
	  prior method seems to have stopped working.

0.007     2012-04-11 17:52:41 America/Los_Angeles
	* add does_not_ok()
	* add 'does_not' option to validate_thing()/etc

0.006     2012-04-07 23:19:40 America/Los_Angeles
	* fix POD and actually implement more of validate_thing()

0.005     2012-02-05 06:14:58 America/Los_Angeles
	* export Test::Moose::with_immutable()

0.004     2012-02-02 16:20:01 America/Los_Angeles
	* add does_ok(), meta_ok()

0.003     2012-01-23 15:15:39 America/Los_Angeles

0.002     2012-01-21 20:07:26 America/Los_Angeles
	* add check_sugar_ok and check_sugar_removed_ok

0.001     2012-01-21 10:52:14 America/Los_Angeles
	* initial release<|MERGE_RESOLUTION|>--- conflicted
+++ resolved
@@ -1,7 +1,4 @@
 Revision history for Test-Moose-More
-
-<<<<<<< HEAD
-{{$NEXT}}
 
 0.044-TRIAL  2017-03-21 20:34:29 CDT-0500
 	* Add metarole/class options to validate_...()
@@ -9,8 +6,6 @@
 	* add no_methods to validate_thing(), incorporating has_no_method_ok()
 	  into validate_*()
 
-=======
->>>>>>> 317f0c01
 0.043     2017-02-14 11:56:50 CST-0600
 	* Depend on TAP::SimpleOutput 0.009 for our tests; no code changes.
 
