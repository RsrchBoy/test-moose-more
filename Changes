--- conflicted
+++ resolved
@@ -1,7 +1,6 @@
 Revision history for Test-Moose-More
 
-<<<<<<< HEAD
-{{$NEXT}}
+0.039-TRIAL  2016-10-10 18:38:44 CDT-0500
 	* Use prototypes consistently across our test functions.
 	* Moose metaclasses now pass is_class_ok().  *le sigh*
 	* Role attributes are now validated w.r.t.:
@@ -11,8 +10,6 @@
 		+ required
 		+ lazy
 
-=======
->>>>>>> 065b329f
 0.038     2016-06-22 13:46:27 CDT-0500
 	* Eliminate a warning under v5.22+ (github #12)
 
