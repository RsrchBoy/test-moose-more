Revision history for Test-Moose-More

<<<<<<< HEAD
{{$NEXT}}

0.021     2013-11-10 23:13:27 PST-0800
	* Handle Test::More's new output for subtests in 0.98_05+
	* Dodge isa_ok()'s output change by rolling our own

=======
>>>>>>> d937181f
0.020     2013-08-01 07:33:57 PDT-0700
	* Drop Perl6::Junction in favor of Syntax::Keyword::Junction Same
	  thing -- essentially, AFAICT -- except that we don't get 'smartmatch
	  operator is experimental' warnings in 5.18 :)

0.019     2013-01-21 07:35:07 PST-0800
	* no code changes, netadata fixup only -- stop requiring
	  Moose::Deprecated, as it is no longer indexed.

0.018     2013-01-09 07:48:01 PST8PDT
	* test if an attribute should coerce or not

0.017     2012-10-28 15:38:16 PST8PDT
	* Instead of failing on "unknown attribute options" when performing
	  attribute validation checks, first look to see if they're actually an
	  attribute on the attribute metaclass; this is a fairly common situation
	  when attribute traits are used.
	* Check if an attribute is required or not.

0.016     2012-10-21 15:03:32 PST8PDT
	* add is_anon(), is_not_anon()
	* allow anonymous => 1|0 in validate_thing() (though not documented)
	* use validate_class() when checking attributes with validate_class()

0.015     2012-10-20 17:00:59 PST8PDT
	* NO CODE CHANGES from 0.014.  We should be at a good point where the
	  newer attribute checking tests are useable and won't need to change in
	  any incompatible ways (hopefully!).

0.014     2012-10-04 20:28:49 PST8PDT
	* TRIAL release
	* better tests for our new validate_attribute and attribute_options_ok
	* use subtests when checking attributes in validate_class
	* drop t/funcs.pm in favor of TAP::SimpleOutput

0.013     2012-09-30 13:59:22 PST8PDT
	* TRIAL release
	* mark traits as a valid attribute option to test for, but not currently checked
	  (skipped, that is).
	* Handle validating an attribute as a "thing" and its options at the same time
	  by interperting all keys of options to check that start with '-' as a key for
	  validate_thing().  This should allow the validate_*'s to pass off to
	  validate_attribute() without much violence.

0.012     2012-09-29 23:18:12 PST8PDT
	* TRIAL release
	* add first pass at validate_attribute(), adapted from
	  MooseX::AttributeShortcuts' test suite

0.011     2012-08-26 22:32:59 America/Los_Angeles
	* drop AttributeShortcuts req from t/, or we may run into build issues

0.010     2012-08-24 15:01:48 America/Los_Angeles
	* add has_required_methods_ok()
	* add required_methods() to validate_role(), and test

0.009     2012-04-26 22:34:16 America/Los_Angeles
	* initial (undocumented) attribute meta-validation via validate_*().
	  Undocumented until we settle on a coherent way to do this across the board.

0.008     2012-04-13 13:52:33 America/Los_Angeles
	* add has_attribute_ok, and extended to deal with attributes in roles, as the
	  prior method seems to have stopped working.

0.007     2012-04-11 17:52:41 America/Los_Angeles
	* add does_not_ok()
	* add 'does_not' option to validate_thing()/etc

0.006     2012-04-07 23:19:40 America/Los_Angeles
	* fix POD and actually implement more of validate_thing()

0.005     2012-02-05 06:14:58 America/Los_Angeles
	* export Test::Moose::with_immutable()

0.004     2012-02-02 16:20:01 America/Los_Angeles
	* add does_ok(), meta_ok()

0.003     2012-01-23 15:15:39 America/Los_Angeles

0.002     2012-01-21 20:07:26 America/Los_Angeles
	* add check_sugar_ok and check_sugar_removed_ok

0.001     2012-01-21 10:52:14 America/Los_Angeles
	* initial release<|MERGE_RESOLUTION|>--- conflicted
+++ resolved
@@ -1,14 +1,9 @@
 Revision history for Test-Moose-More
-
-<<<<<<< HEAD
-{{$NEXT}}
 
 0.021     2013-11-10 23:13:27 PST-0800
 	* Handle Test::More's new output for subtests in 0.98_05+
 	* Dodge isa_ok()'s output change by rolling our own
 
-=======
->>>>>>> d937181f
 0.020     2013-08-01 07:33:57 PDT-0700
 	* Drop Perl6::Junction in favor of Syntax::Keyword::Junction Same
 	  thing -- essentially, AFAICT -- except that we don't get 'smartmatch
