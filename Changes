Revision history for Test-Moose-More

<<<<<<< HEAD
{{$NEXT}}

0.028     2015-03-12 19:28:22 PDT-0700
	* Add is_{,not_}immutable_ok tests
	* Add 'immutable' check to validate_class

=======
>>>>>>> ee2c9556
0.027     2015-03-10 20:16:38 PDT-0700
	* Drop autobox usage (thanks, @ether!)

0.026     2015-01-18 15:11:22 PST-0800
	* **NO CODE CHANGES** Promote 0.025_01 to 0.026.  For realz this time.
	  *le sigh*

0.025_02  2015-01-18 15:09:18 PST-0800
	* **NO CODE CHANGES** Promote 0.025_01 to 0.026

0.025_01  2014-12-23 23:48:18 PST-0800
	* Handle role attributes in a kinder, gentler way
	* Set our test level correctly when validating attributes

0.025     2014-11-21 11:29:28 PST-0800
	* Merge pull request #13 to handle the latest Test::More alphas.
	  Thanks, @exodist!

0.024     2014-05-14 11:58:47 PDT-0700
	* validate_thing() now does not try to run subtests against attributes it
	  does not find

0.023     2014-01-21 22:39:47 PST-0800
	* fix test error with Moose-2.1200 by adding missing coercions

0.022     2013-11-10 23:16:32 PST-0800
	* ...and add an explicit dependency on TAP::SimpleOutput 0.002

0.021     2013-11-10 23:13:27 PST-0800
	* Handle Test::More's new output for subtests in 0.98_05+
	* Dodge isa_ok()'s output change by rolling our own

0.020     2013-08-01 07:33:57 PDT-0700
	* Drop Perl6::Junction in favor of Syntax::Keyword::Junction Same
	  thing -- essentially, AFAICT -- except that we don't get 'smartmatch
	  operator is experimental' warnings in 5.18 :)

0.019     2013-01-21 07:35:07 PST-0800
	* no code changes, netadata fixup only -- stop requiring
	  Moose::Deprecated, as it is no longer indexed.

0.018     2013-01-09 07:48:01 PST8PDT
	* test if an attribute should coerce or not

0.017     2012-10-28 15:38:16 PST8PDT
	* Instead of failing on "unknown attribute options" when performing
	  attribute validation checks, first look to see if they're actually an
	  attribute on the attribute metaclass; this is a fairly common situation
	  when attribute traits are used.
	* Check if an attribute is required or not.

0.016     2012-10-21 15:03:32 PST8PDT
	* add is_anon(), is_not_anon()
	* allow anonymous => 1|0 in validate_thing() (though not documented)
	* use validate_class() when checking attributes with validate_class()

0.015     2012-10-20 17:00:59 PST8PDT
	* NO CODE CHANGES from 0.014.  We should be at a good point where the
	  newer attribute checking tests are useable and won't need to change in
	  any incompatible ways (hopefully!).

0.014     2012-10-04 20:28:49 PST8PDT
	* TRIAL release
	* better tests for our new validate_attribute and attribute_options_ok
	* use subtests when checking attributes in validate_class
	* drop t/funcs.pm in favor of TAP::SimpleOutput

0.013     2012-09-30 13:59:22 PST8PDT
	* TRIAL release
	* mark traits as a valid attribute option to test for, but not currently checked
	  (skipped, that is).
	* Handle validating an attribute as a "thing" and its options at the same time
	  by interperting all keys of options to check that start with '-' as a key for
	  validate_thing().  This should allow the validate_*'s to pass off to
	  validate_attribute() without much violence.

0.012     2012-09-29 23:18:12 PST8PDT
	* TRIAL release
	* add first pass at validate_attribute(), adapted from
	  MooseX::AttributeShortcuts' test suite

0.011     2012-08-26 22:32:59 America/Los_Angeles
	* drop AttributeShortcuts req from t/, or we may run into build issues

0.010     2012-08-24 15:01:48 America/Los_Angeles
	* add has_required_methods_ok()
	* add required_methods() to validate_role(), and test

0.009     2012-04-26 22:34:16 America/Los_Angeles
	* initial (undocumented) attribute meta-validation via validate_*().
	  Undocumented until we settle on a coherent way to do this across the board.

0.008     2012-04-13 13:52:33 America/Los_Angeles
	* add has_attribute_ok, and extended to deal with attributes in roles, as the
	  prior method seems to have stopped working.

0.007     2012-04-11 17:52:41 America/Los_Angeles
	* add does_not_ok()
	* add 'does_not' option to validate_thing()/etc

0.006     2012-04-07 23:19:40 America/Los_Angeles
	* fix POD and actually implement more of validate_thing()

0.005     2012-02-05 06:14:58 America/Los_Angeles
	* export Test::Moose::with_immutable()

0.004     2012-02-02 16:20:01 America/Los_Angeles
	* add does_ok(), meta_ok()

0.003     2012-01-23 15:15:39 America/Los_Angeles

0.002     2012-01-21 20:07:26 America/Los_Angeles
	* add check_sugar_ok and check_sugar_removed_ok

0.001     2012-01-21 10:52:14 America/Los_Angeles
	* initial release<|MERGE_RESOLUTION|>--- conflicted
+++ resolved
@@ -1,14 +1,9 @@
 Revision history for Test-Moose-More
-
-<<<<<<< HEAD
-{{$NEXT}}
 
 0.028     2015-03-12 19:28:22 PDT-0700
 	* Add is_{,not_}immutable_ok tests
 	* Add 'immutable' check to validate_class
 
-=======
->>>>>>> ee2c9556
 0.027     2015-03-10 20:16:38 PDT-0700
 	* Drop autobox usage (thanks, @ether!)
 
