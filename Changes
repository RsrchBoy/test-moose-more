--- conflicted
+++ resolved
@@ -1,14 +1,9 @@
 Revision history for Test-Moose-More
-
-<<<<<<< HEAD
-{{$NEXT}}
 
 0.042     2017-02-13 09:54:58 CST-0600
 	* Use the subtest bits now in TAP::SimpleOutput
 	* No code changes, just the above test tweak.  Overdue release as GA :)
 
-=======
->>>>>>> 97b5372d
 0.041-TRIAL  2016-11-12 20:09:02 CST-0600
 	* Added a ':validate' export group.
 	* Make -compose subtest messages a little cleaner.
