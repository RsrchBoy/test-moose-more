Revision history for Test-Moose-More

<<<<<<< HEAD
{{$NEXT}}

0.045     2017-03-24 20:34:45 CDT-0500
	* Fix a POD command error (=func vs =test)
	* No code changes, just promoting the changes from 0.044 to GA

=======
>>>>>>> 0cf4c79d
0.044-TRIAL  2017-03-21 20:34:29 CDT-0500
	* Add metarole/class options to validate_...()
	* add has_no_method_ok(), which does exactly what you think it does
	* add no_methods to validate_thing(), incorporating has_no_method_ok()
	  into validate_*()

0.043     2017-02-14 11:56:50 CST-0600
	* Depend on TAP::SimpleOutput 0.009 for our tests; no code changes.

0.042     2017-02-13 09:54:58 CST-0600
	* Use the subtest bits now in TAP::SimpleOutput
	* No code changes, just the above test tweak.  Overdue release as GA :)

0.041-TRIAL  2016-11-12 20:09:02 CST-0600
	* Added a ':validate' export group.
	* Make -compose subtest messages a little cleaner.
	* add does_metaroles_ok()!  (Not sure why I waited this long...)

0.040-TRIAL  2016-11-10 11:00:24 CST-0600
	* Make more things consistent with naming in tests, e.g. "Class's
	  attribute foo" vs "foo", etc.
	* does_{,not_}ok() now handles metaclasses that don't do roles
	* has_attribute_ok now honors -subtest

0.039-TRIAL  2016-10-10 18:38:44 CDT-0500
	* Use prototypes consistently across our test functions.
	* Moose metaclasses now pass is_class_ok().  *le sigh*
	* Role attributes are now validated w.r.t.:
		+ required
		+ lazy
	* Attribute validation checks are now also tested w.r.t.:
		+ required
		+ lazy

0.038     2016-06-22 13:46:27 CDT-0500
	* Eliminate a warning under v5.22+ (github #12)

0.037     2016-01-31 17:02:52 CST-0600
	* No code changes -- releasing 0.036 as GA

0.036-TRIAL  2016-01-20 20:48:30 CST-0600
	* More test functions now honor "name" overrides, resulting in more
	  sensible output when deeply testing using the validate_*() functions.

0.035     2015-08-26 12:40:38 PDT-0700
	* validate_role() will now perform checks on a role to ensure the role
	  intends to wrap methods on application.

0.034-TRIAL  2015-07-29 23:22:49 PDT-0700
	* validate_role(), validate_class(), validate_thing(), and
	  validate_attribute() now accept '-subtest', causing them to wrap all the
	  tests they run under a subtest.

0.033     2015-07-29 18:25:51 PDT-0700
	* validate_role($role, -compose => 1, ...) will now add a sanity test that
	  the composed subclass actually does $role when composing the arguments
	  to pass to validate_class().

0.032     2015-07-11 22:47:44 PDT-0700
	* Better documentation for most of the validate_*() functions.
	* Add a -compose option to validate_role(), to handle a common pattern
	  automagically.
	* When checking attribute traits, we now attempt to resolve them with the
	  appropriate functions from Moose::Util (so that things like native
	  traits are found with a minimum of pain).

0.031     2015-06-30 18:30:27 PDT-0700
	* We now export validate_thing()
	* Add subroutine parameters to the sugar functions.
	* Add sugar checking to validate_thing() ('sugar => 0|1')

0.030     2015-06-28 01:01:58 PDT-0700
	* Add method modifier checks for roles.

0.029     2015-03-29 15:24:40 PDT-0700
	* No code changes -- 0.028_01 doesn't seem to have broken anything, so
	  release as non-dev.

0.028_01  2015-03-14 21:03:50 PDT-0700
	* Sub::Exporter -> Sub::Exporter::Progressive
	* normalize test names to end with '_ok' (e.g. is_{role,class} ->
	  is_{role,class}_ok)

0.028     2015-03-12 19:28:22 PDT-0700
	* Add is_{,not_}immutable_ok tests
	* Add 'immutable' check to validate_class

0.027     2015-03-10 20:16:38 PDT-0700
	* Drop autobox usage (thanks, @ether!)

0.026     2015-01-18 15:11:22 PST-0800
	* **NO CODE CHANGES** Promote 0.025_01 to 0.026.  For realz this time.
	  *le sigh*

0.025_02  2015-01-18 15:09:18 PST-0800
	* **NO CODE CHANGES** Promote 0.025_01 to 0.026

0.025_01  2014-12-23 23:48:18 PST-0800
	* Handle role attributes in a kinder, gentler way
	* Set our test level correctly when validating attributes

0.025     2014-11-21 11:29:28 PST-0800
	* Merge pull request #13 to handle the latest Test::More alphas.
	  Thanks, @exodist!

0.024     2014-05-14 11:58:47 PDT-0700
	* validate_thing() now does not try to run subtests against attributes it
	  does not find

0.023     2014-01-21 22:39:47 PST-0800
	* fix test error with Moose-2.1200 by adding missing coercions

0.022     2013-11-10 23:16:32 PST-0800
	* ...and add an explicit dependency on TAP::SimpleOutput 0.002

0.021     2013-11-10 23:13:27 PST-0800
	* Handle Test::More's new output for subtests in 0.98_05+
	* Dodge isa_ok()'s output change by rolling our own

0.020     2013-08-01 07:33:57 PDT-0700
	* Drop Perl6::Junction in favor of Syntax::Keyword::Junction Same
	  thing -- essentially, AFAICT -- except that we don't get 'smartmatch
	  operator is experimental' warnings in 5.18 :)

0.019     2013-01-21 07:35:07 PST-0800
	* no code changes, netadata fixup only -- stop requiring
	  Moose::Deprecated, as it is no longer indexed.

0.018     2013-01-09 07:48:01 PST8PDT
	* test if an attribute should coerce or not

0.017     2012-10-28 15:38:16 PST8PDT
	* Instead of failing on "unknown attribute options" when performing
	  attribute validation checks, first look to see if they're actually an
	  attribute on the attribute metaclass; this is a fairly common situation
	  when attribute traits are used.
	* Check if an attribute is required or not.

0.016     2012-10-21 15:03:32 PST8PDT
	* add is_anon(), is_not_anon()
	* allow anonymous => 1|0 in validate_thing() (though not documented)
	* use validate_class() when checking attributes with validate_class()

0.015     2012-10-20 17:00:59 PST8PDT
	* NO CODE CHANGES from 0.014.  We should be at a good point where the
	  newer attribute checking tests are useable and won't need to change in
	  any incompatible ways (hopefully!).

0.014     2012-10-04 20:28:49 PST8PDT
	* TRIAL release
	* better tests for our new validate_attribute and attribute_options_ok
	* use subtests when checking attributes in validate_class
	* drop t/funcs.pm in favor of TAP::SimpleOutput

0.013     2012-09-30 13:59:22 PST8PDT
	* TRIAL release
	* mark traits as a valid attribute option to test for, but not currently checked
	  (skipped, that is).
	* Handle validating an attribute as a "thing" and its options at the same time
	  by interperting all keys of options to check that start with '-' as a key for
	  validate_thing().  This should allow the validate_*'s to pass off to
	  validate_attribute() without much violence.

0.012     2012-09-29 23:18:12 PST8PDT
	* TRIAL release
	* add first pass at validate_attribute(), adapted from
	  MooseX::AttributeShortcuts' test suite

0.011     2012-08-26 22:32:59 America/Los_Angeles
	* drop AttributeShortcuts req from t/, or we may run into build issues

0.010     2012-08-24 15:01:48 America/Los_Angeles
	* add has_required_methods_ok()
	* add required_methods() to validate_role(), and test

0.009     2012-04-26 22:34:16 America/Los_Angeles
	* initial (undocumented) attribute meta-validation via validate_*().
	  Undocumented until we settle on a coherent way to do this across the board.

0.008     2012-04-13 13:52:33 America/Los_Angeles
	* add has_attribute_ok, and extended to deal with attributes in roles, as the
	  prior method seems to have stopped working.

0.007     2012-04-11 17:52:41 America/Los_Angeles
	* add does_not_ok()
	* add 'does_not' option to validate_thing()/etc

0.006     2012-04-07 23:19:40 America/Los_Angeles
	* fix POD and actually implement more of validate_thing()

0.005     2012-02-05 06:14:58 America/Los_Angeles
	* export Test::Moose::with_immutable()

0.004     2012-02-02 16:20:01 America/Los_Angeles
	* add does_ok(), meta_ok()

0.003     2012-01-23 15:15:39 America/Los_Angeles

0.002     2012-01-21 20:07:26 America/Los_Angeles
	* add check_sugar_ok and check_sugar_removed_ok

0.001     2012-01-21 10:52:14 America/Los_Angeles
	* initial release<|MERGE_RESOLUTION|>--- conflicted
+++ resolved
@@ -1,14 +1,9 @@
 Revision history for Test-Moose-More
-
-<<<<<<< HEAD
-{{$NEXT}}
 
 0.045     2017-03-24 20:34:45 CDT-0500
 	* Fix a POD command error (=func vs =test)
 	* No code changes, just promoting the changes from 0.044 to GA
 
-=======
->>>>>>> 0cf4c79d
 0.044-TRIAL  2017-03-21 20:34:29 CDT-0500
 	* Add metarole/class options to validate_...()
 	* add has_no_method_ok(), which does exactly what you think it does
