Revision history for Test-Moose-More

<<<<<<< HEAD
{{$NEXT}}

0.036-TRIAL  2016-01-20 20:48:30 CST-0600
	* More test functions now honor "name" overrides, resulting in more
	  sensible output when deeply testing using the validate_*() functions.

=======
>>>>>>> dd0fe537
0.035     2015-08-26 12:40:38 PDT-0700
	* validate_role() will now perform checks on a role to ensure the role
	  intends to wrap methods on application.

0.034-TRIAL  2015-07-29 23:22:49 PDT-0700
	* validate_role(), validate_class(), validate_thing(), and
	  validate_attribute() now accept '-subtest', causing them to wrap all the
	  tests they run under a subtest.

0.033     2015-07-29 18:25:51 PDT-0700
	* validate_role($role, -compose => 1, ...) will now add a sanity test that
	  the composed subclass actually does $role when composing the arguments
	  to pass to validate_class().

0.032     2015-07-11 22:47:44 PDT-0700
	* Better documentation for most of the validate_*() functions.
	* Add a -compose option to validate_role(), to handle a common pattern
	  automagically.
	* When checking attribute traits, we now attempt to resolve them with the
	  appropriate functions from Moose::Util (so that things like native
	  traits are found with a minimum of pain).

0.031     2015-06-30 18:30:27 PDT-0700
	* We now export validate_thing()
	* Add subroutine parameters to the sugar functions.
	* Add sugar checking to validate_thing() ('sugar => 0|1')

0.030     2015-06-28 01:01:58 PDT-0700
	* Add method modifier checks for roles.

0.029     2015-03-29 15:24:40 PDT-0700
	* No code changes -- 0.028_01 doesn't seem to have broken anything, so
	  release as non-dev.

0.028_01  2015-03-14 21:03:50 PDT-0700
	* Sub::Exporter -> Sub::Exporter::Progressive
	* normalize test names to end with '_ok' (e.g. is_{role,class} ->
	  is_{role,class}_ok)

0.028     2015-03-12 19:28:22 PDT-0700
	* Add is_{,not_}immutable_ok tests
	* Add 'immutable' check to validate_class

0.027     2015-03-10 20:16:38 PDT-0700
	* Drop autobox usage (thanks, @ether!)

0.026     2015-01-18 15:11:22 PST-0800
	* **NO CODE CHANGES** Promote 0.025_01 to 0.026.  For realz this time.
	  *le sigh*

0.025_02  2015-01-18 15:09:18 PST-0800
	* **NO CODE CHANGES** Promote 0.025_01 to 0.026

0.025_01  2014-12-23 23:48:18 PST-0800
	* Handle role attributes in a kinder, gentler way
	* Set our test level correctly when validating attributes

0.025     2014-11-21 11:29:28 PST-0800
	* Merge pull request #13 to handle the latest Test::More alphas.
	  Thanks, @exodist!

0.024     2014-05-14 11:58:47 PDT-0700
	* validate_thing() now does not try to run subtests against attributes it
	  does not find

0.023     2014-01-21 22:39:47 PST-0800
	* fix test error with Moose-2.1200 by adding missing coercions

0.022     2013-11-10 23:16:32 PST-0800
	* ...and add an explicit dependency on TAP::SimpleOutput 0.002

0.021     2013-11-10 23:13:27 PST-0800
	* Handle Test::More's new output for subtests in 0.98_05+
	* Dodge isa_ok()'s output change by rolling our own

0.020     2013-08-01 07:33:57 PDT-0700
	* Drop Perl6::Junction in favor of Syntax::Keyword::Junction Same
	  thing -- essentially, AFAICT -- except that we don't get 'smartmatch
	  operator is experimental' warnings in 5.18 :)

0.019     2013-01-21 07:35:07 PST-0800
	* no code changes, netadata fixup only -- stop requiring
	  Moose::Deprecated, as it is no longer indexed.

0.018     2013-01-09 07:48:01 PST8PDT
	* test if an attribute should coerce or not

0.017     2012-10-28 15:38:16 PST8PDT
	* Instead of failing on "unknown attribute options" when performing
	  attribute validation checks, first look to see if they're actually an
	  attribute on the attribute metaclass; this is a fairly common situation
	  when attribute traits are used.
	* Check if an attribute is required or not.

0.016     2012-10-21 15:03:32 PST8PDT
	* add is_anon(), is_not_anon()
	* allow anonymous => 1|0 in validate_thing() (though not documented)
	* use validate_class() when checking attributes with validate_class()

0.015     2012-10-20 17:00:59 PST8PDT
	* NO CODE CHANGES from 0.014.  We should be at a good point where the
	  newer attribute checking tests are useable and won't need to change in
	  any incompatible ways (hopefully!).

0.014     2012-10-04 20:28:49 PST8PDT
	* TRIAL release
	* better tests for our new validate_attribute and attribute_options_ok
	* use subtests when checking attributes in validate_class
	* drop t/funcs.pm in favor of TAP::SimpleOutput

0.013     2012-09-30 13:59:22 PST8PDT
	* TRIAL release
	* mark traits as a valid attribute option to test for, but not currently checked
	  (skipped, that is).
	* Handle validating an attribute as a "thing" and its options at the same time
	  by interperting all keys of options to check that start with '-' as a key for
	  validate_thing().  This should allow the validate_*'s to pass off to
	  validate_attribute() without much violence.

0.012     2012-09-29 23:18:12 PST8PDT
	* TRIAL release
	* add first pass at validate_attribute(), adapted from
	  MooseX::AttributeShortcuts' test suite

0.011     2012-08-26 22:32:59 America/Los_Angeles
	* drop AttributeShortcuts req from t/, or we may run into build issues

0.010     2012-08-24 15:01:48 America/Los_Angeles
	* add has_required_methods_ok()
	* add required_methods() to validate_role(), and test

0.009     2012-04-26 22:34:16 America/Los_Angeles
	* initial (undocumented) attribute meta-validation via validate_*().
	  Undocumented until we settle on a coherent way to do this across the board.

0.008     2012-04-13 13:52:33 America/Los_Angeles
	* add has_attribute_ok, and extended to deal with attributes in roles, as the
	  prior method seems to have stopped working.

0.007     2012-04-11 17:52:41 America/Los_Angeles
	* add does_not_ok()
	* add 'does_not' option to validate_thing()/etc

0.006     2012-04-07 23:19:40 America/Los_Angeles
	* fix POD and actually implement more of validate_thing()

0.005     2012-02-05 06:14:58 America/Los_Angeles
	* export Test::Moose::with_immutable()

0.004     2012-02-02 16:20:01 America/Los_Angeles
	* add does_ok(), meta_ok()

0.003     2012-01-23 15:15:39 America/Los_Angeles

0.002     2012-01-21 20:07:26 America/Los_Angeles
	* add check_sugar_ok and check_sugar_removed_ok

0.001     2012-01-21 10:52:14 America/Los_Angeles
	* initial release<|MERGE_RESOLUTION|>--- conflicted
+++ resolved
@@ -1,14 +1,9 @@
 Revision history for Test-Moose-More
-
-<<<<<<< HEAD
-{{$NEXT}}
 
 0.036-TRIAL  2016-01-20 20:48:30 CST-0600
 	* More test functions now honor "name" overrides, resulting in more
 	  sensible output when deeply testing using the validate_*() functions.
 
-=======
->>>>>>> dd0fe537
 0.035     2015-08-26 12:40:38 PDT-0700
 	* validate_role() will now perform checks on a role to ensure the role
 	  intends to wrap methods on application.
