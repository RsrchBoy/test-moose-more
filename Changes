Revision history for Test-Moose-More

<<<<<<< HEAD
{{$NEXT}}

0.027     2015-03-10 20:16:38 PDT-0700
	* Drop autobox usage (thanks, @ether!)

=======
>>>>>>> 1480c431
0.026     2015-01-18 15:11:22 PST-0800
	* **NO CODE CHANGES** Promote 0.025_01 to 0.026.  For realz this time.
	  *le sigh*

0.025_02  2015-01-18 15:09:18 PST-0800
	* **NO CODE CHANGES** Promote 0.025_01 to 0.026

0.025_01  2014-12-23 23:48:18 PST-0800
	* Handle role attributes in a kinder, gentler way
	* Set our test level correctly when validating attributes

0.025     2014-11-21 11:29:28 PST-0800
	* Merge pull request #13 to handle the latest Test::More alphas.
	  Thanks, @exodist!

0.024     2014-05-14 11:58:47 PDT-0700
	* validate_thing() now does not try to run subtests against attributes it
	  does not find

0.023     2014-01-21 22:39:47 PST-0800
	* fix test error with Moose-2.1200 by adding missing coercions

0.022     2013-11-10 23:16:32 PST-0800
	* ...and add an explicit dependency on TAP::SimpleOutput 0.002

0.021     2013-11-10 23:13:27 PST-0800
	* Handle Test::More's new output for subtests in 0.98_05+
	* Dodge isa_ok()'s output change by rolling our own

0.020     2013-08-01 07:33:57 PDT-0700
	* Drop Perl6::Junction in favor of Syntax::Keyword::Junction Same
	  thing -- essentially, AFAICT -- except that we don't get 'smartmatch
	  operator is experimental' warnings in 5.18 :)

0.019     2013-01-21 07:35:07 PST-0800
	* no code changes, netadata fixup only -- stop requiring
	  Moose::Deprecated, as it is no longer indexed.

0.018     2013-01-09 07:48:01 PST8PDT
	* test if an attribute should coerce or not

0.017     2012-10-28 15:38:16 PST8PDT
	* Instead of failing on "unknown attribute options" when performing
	  attribute validation checks, first look to see if they're actually an
	  attribute on the attribute metaclass; this is a fairly common situation
	  when attribute traits are used.
	* Check if an attribute is required or not.

0.016     2012-10-21 15:03:32 PST8PDT
	* add is_anon(), is_not_anon()
	* allow anonymous => 1|0 in validate_thing() (though not documented)
	* use validate_class() when checking attributes with validate_class()

0.015     2012-10-20 17:00:59 PST8PDT
	* NO CODE CHANGES from 0.014.  We should be at a good point where the
	  newer attribute checking tests are useable and won't need to change in
	  any incompatible ways (hopefully!).

0.014     2012-10-04 20:28:49 PST8PDT
	* TRIAL release
	* better tests for our new validate_attribute and attribute_options_ok
	* use subtests when checking attributes in validate_class
	* drop t/funcs.pm in favor of TAP::SimpleOutput

0.013     2012-09-30 13:59:22 PST8PDT
	* TRIAL release
	* mark traits as a valid attribute option to test for, but not currently checked
	  (skipped, that is).
	* Handle validating an attribute as a "thing" and its options at the same time
	  by interperting all keys of options to check that start with '-' as a key for
	  validate_thing().  This should allow the validate_*'s to pass off to
	  validate_attribute() without much violence.

0.012     2012-09-29 23:18:12 PST8PDT
	* TRIAL release
	* add first pass at validate_attribute(), adapted from
	  MooseX::AttributeShortcuts' test suite

0.011     2012-08-26 22:32:59 America/Los_Angeles
	* drop AttributeShortcuts req from t/, or we may run into build issues

0.010     2012-08-24 15:01:48 America/Los_Angeles
	* add has_required_methods_ok()
	* add required_methods() to validate_role(), and test

0.009     2012-04-26 22:34:16 America/Los_Angeles
	* initial (undocumented) attribute meta-validation via validate_*().
	  Undocumented until we settle on a coherent way to do this across the board.

0.008     2012-04-13 13:52:33 America/Los_Angeles
	* add has_attribute_ok, and extended to deal with attributes in roles, as the
	  prior method seems to have stopped working.

0.007     2012-04-11 17:52:41 America/Los_Angeles
	* add does_not_ok()
	* add 'does_not' option to validate_thing()/etc

0.006     2012-04-07 23:19:40 America/Los_Angeles
	* fix POD and actually implement more of validate_thing()

0.005     2012-02-05 06:14:58 America/Los_Angeles
	* export Test::Moose::with_immutable()

0.004     2012-02-02 16:20:01 America/Los_Angeles
	* add does_ok(), meta_ok()

0.003     2012-01-23 15:15:39 America/Los_Angeles

0.002     2012-01-21 20:07:26 America/Los_Angeles
	* add check_sugar_ok and check_sugar_removed_ok

0.001     2012-01-21 10:52:14 America/Los_Angeles
	* initial release<|MERGE_RESOLUTION|>--- conflicted
+++ resolved
@@ -1,13 +1,8 @@
 Revision history for Test-Moose-More
-
-<<<<<<< HEAD
-{{$NEXT}}
 
 0.027     2015-03-10 20:16:38 PDT-0700
 	* Drop autobox usage (thanks, @ether!)
 
-=======
->>>>>>> 1480c431
 0.026     2015-01-18 15:11:22 PST-0800
 	* **NO CODE CHANGES** Promote 0.025_01 to 0.026.  For realz this time.
 	  *le sigh*
