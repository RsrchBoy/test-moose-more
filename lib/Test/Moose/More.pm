--- conflicted
+++ resolved
@@ -9,8 +9,8 @@
 #
 package Test::Moose::More;
 our $AUTHORITY = 'cpan:RSRCHBOY';
-# git description: 0.038-24-g07edb95
-$Test::Moose::More::VERSION = '0.039'; # TRIAL
+# git description: 0.039-12-gf95fd48
+$Test::Moose::More::VERSION = '0.040'; # TRIAL
 
 # ABSTRACT: More tools for testing Moose packages
 
@@ -308,8 +308,440 @@
 }
 
 
-<<<<<<< HEAD
-=test validate_thing
+
+sub validate_thing ($@) { _validate_subtest_wrapper(\&_validate_thing_guts, @_) }
+sub validate_class ($@) { _validate_subtest_wrapper(\&_validate_class_guts, @_) }
+sub validate_role  ($@) { _validate_subtest_wrapper(\&_validate_role_guts,  @_) }
+
+sub _validate_subtest_wrapper {
+    my ($func, $thing, %args) = @_;
+
+    # note incrementing by 2 because of our upper curried function
+    local $Test::Builder::Level = $Test::Builder::Level + 2;
+
+    # run tests w/o a subtest wrapper...
+    return $func->($thing => %args)
+        unless $args{-subtest};
+
+    # ...or with one.
+    return $tb->subtest(delete $args{-subtest} => sub { $func->($thing => %args) });
+}
+
+sub _validate_thing_guts {
+    my ($thing, %args) = @_;
+
+    local $Test::Builder::Level = $Test::Builder::Level + 1;
+
+    ### anonymous...
+    $args{anonymous} ? is_anon_ok $thing : is_not_anon_ok $thing
+        if exists $args{anonymous};
+
+    ### sugar checking...
+    $args{sugar} ? check_sugar_ok $thing : check_sugar_removed_ok $thing
+        if exists $args{sugar};
+
+    ### roles...
+    do { does_ok($thing, $_) for @{$args{does}} }
+        if exists $args{does};
+    do { does_not_ok($thing, $_) for @{$args{does_not}} }
+        if exists $args{does_not};
+
+    ### methods...
+    do { has_method_ok($thing, $_) for @{$args{methods}} }
+        if exists $args{methods};
+
+    ### attributes...
+    ATTRIBUTE_LOOP:
+    for my $attribute (@{Data::OptList::mkopt($args{attributes} || [])}) {
+
+        my ($name, $opts) = @$attribute;
+        has_attribute_ok($thing, $name);
+
+        if ($opts && (my $att = find_meta($thing)->get_attribute($name))) {
+
+            SKIP: {
+                skip 'Cannot examine attribute metaclass in roles', 1
+                    if (find_meta($thing)->isa('Moose::Meta::Role'));
+
+                local $THING_NAME = _thing_name($thing) . "'s attribute $name";
+                _validate_attribute($att => (
+                    -subtest => "checking $THING_NAME",
+                    %$opts,
+                ));
+            }
+        }
+    }
+
+    return;
+}
+
+sub _validate_class_guts {
+    my ($class, %args) = @_;
+
+    local $Test::Builder::Level = $Test::Builder::Level + 1;
+    return unless is_class_ok $class;
+
+    my $name = _thing_name($class);
+    do { ok($class->isa($_), "$name isa $_") for @{$args{isa}} }
+        if exists $args{isa};
+
+    # check our mutability
+    do { is_immutable_ok $class }
+        if exists $args{immutable} && $args{immutable};
+    do { is_not_immutable_ok $class }
+        if exists $args{immutable} && !$args{immutable};
+
+    return validate_thing $class => %args;
+}
+
+# _validate_role_guts() is where the main logic of validate_role() lives;
+# we're broken out here so as to allow it all to be easily wrapped -- or not
+# -- in a subtest.
+
+sub _validate_role_guts {
+    my ($role, %args) = @_;
+
+    local $Test::Builder::Level = $Test::Builder::Level + 1;
+
+    # basic role validation
+    return unless is_role_ok $role;
+
+    requires_method_ok($role => @{ $args{required_methods} })
+        if defined $args{required_methods};
+
+    role_wraps_before_method_ok($role => @{ $args{before} })
+        if defined $args{before};
+    role_wraps_around_method_ok($role => @{ $args{around} })
+        if defined $args{around};
+    role_wraps_after_method_ok($role => @{ $args{after} })
+        if defined $args{after};
+
+    $args{-compose}
+        ?        validate_thing $role => %args
+        : return validate_thing $role => %args
+        ;
+
+    # compose it and validate that class.
+    my $anon = Moose::Meta::Class->create_anon_class(
+        roles => [$role],
+        methods => { map { $_ => sub {} } @{ $args{required_methods} || [] } },
+    );
+
+    # take anything in required_methods and put it in methods for this test
+    $args{methods}
+        = defined $args{methods}
+        ? [ @{$args{methods}}, @{$args{required_methods} || []} ]
+        : [ @{$args{required_methods}                    || []} ]
+        ;
+    delete $args{required_methods};
+    # and add a test for the role we're actually testing...
+    $args{does} = [ $role, @{ $args{does} || [] } ];
+
+    # aaaand a subtest wrapper to make it easier to read...
+    return validate_class $anon->name => (
+        -subtest => 'role composed into ' . $anon->name,
+        %args,
+    );
+}
+
+
+sub _validate_attribute       { _validate_subtest_wrapper(\&__validate_attribute_guts,                 @_) }
+sub validate_attribute ($$@)  { _validate_subtest_wrapper( \&_validate_attribute_guts, [shift, shift], @_) }
+
+sub _validate_attribute_guts {
+    my ($thingname, %opts) = @_;
+    my ($thing, $name) = @$thingname;
+
+    local $Test::Builder::Level = $Test::Builder::Level + 1;
+    return unless has_attribute_ok($thing, $name);
+    my $att = _find_attribute($thing => $name);
+
+    local $THING_NAME = _thing_name($thing) . "'s attribute $name";
+    return _validate_attribute($att, %opts);
+}
+
+sub __validate_attribute_guts {
+    my ($att, %opts) = @_;
+
+    local $Test::Builder::Level = $Test::Builder::Level + 1;
+    my %thing_opts =
+        map  { $_ => delete $opts{"-$_"} }
+        map  { s/^-//; $_                }
+        grep { /^-/                      }
+        sort keys %opts
+        ;
+
+    $thing_opts{does} = [ map { resolve_metatrait_alias(Attribute => $_) } @{$thing_opts{does}} ]
+        if $thing_opts{does};
+
+    ### %thing_opts
+    {
+        # If $THING_NAME is set, we're processing an attribute metaclass via
+        # _validate_attribute_guts() or _validate_thing_guts()
+        local $THING_NAME = "${THING_NAME}'s metaclass"
+            if !!$THING_NAME;
+        validate_class $att => %thing_opts
+            if keys %thing_opts;
+    }
+
+    return _attribute_options_ok($att, %opts);
+}
+
+sub attribute_options_ok ($$@) {
+    my ($thing, $name, %opts) = @_;
+
+    local $Test::Builder::Level = $Test::Builder::Level + 1;
+    return unless has_attribute_ok($thing, $name);
+    my $att = _find_attribute($thing => $name);
+
+    return _validate_subtest_wrapper(\&_attribute_options_ok => ($att, %opts));
+}
+
+sub _attribute_options_ok {
+    my ($att, %opts) = @_;
+
+    goto \&_role_attribute_options_ok
+        if $att->isa('Moose::Meta::Role::Attribute');
+    goto \&_class_attribute_options_ok;
+}
+
+sub _role_attribute_options_ok {
+    my ($att, %opts) = @_;
+
+    local $Test::Builder::Level = $Test::Builder::Level + 1;
+    my $name                    = $att->name;
+    my $thing_name              = _thing_name($name, $att);
+
+    exists $opts{required} and delete $opts{required}
+        ? ok($att->is_required,  "$thing_name is required")
+        : ok(!$att->is_required, "$thing_name is not required")
+        ;
+
+    exists $opts{lazy} and delete $opts{lazy}
+        ? ok($att->is_lazy,  "$thing_name is lazy")
+        : ok(!$att->is_lazy, "$thing_name is not lazy")
+        ;
+
+    exists $opts{coerce} and delete $opts{coerce}
+        ? ok( $att->should_coerce, "$thing_name should coerce")
+        : ok(!$att->should_coerce, "$thing_name should not coerce")
+        ;
+
+    ### for now, skip role attributes: blessed $att
+    return $tb->skip('cannot yet test role attribute layouts')
+        if keys %opts;
+}
+
+sub _class_attribute_options_ok {
+    my ($att, %opts) = @_;
+
+    my @check_opts =
+        qw{ reader writer accessor predicate default builder clearer };
+    my @unhandled_opts = qw{ isa does handles traits };
+
+    local $Test::Builder::Level = $Test::Builder::Level + 1;
+    my $name = $att->name;
+
+    my $thing_name = _thing_name($name, $att);
+
+    # XXX do we really want to do this?
+    if (my $is = delete $opts{is}) {
+        $opts{accessor} = $name if $is eq 'rw' && ! exists $opts{accessor};
+        $opts{reader}   = $name if $is eq 'ro' && ! exists $opts{reader};
+    }
+
+    # helper to check an attribute option we expect to be a string, !exist, or
+    # undef
+    my $check = sub {
+        my $property = shift || $_;
+        my $value    = delete $opts{$property};
+        my $has      = "has_$property";
+
+        # deeper and deeper down the rabbit hole...
+        local $Test::Builder::Level = $Test::Builder::Level + 1;
+
+        defined $value
+            ? ok($att->$has,  "$thing_name has a $property")
+            : ok(!$att->$has, "$thing_name does not have a $property")
+            ;
+        is($att->$property, $value, "$thing_name option $property correct")
+    };
+
+    exists $opts{required} and delete $opts{required}
+        ? ok($att->is_required,  "$thing_name is required")
+        : ok(!$att->is_required, "$thing_name is not required")
+        ;
+
+    $check->($_) for grep { any(@check_opts) eq $_ } sort keys %opts;
+
+    do { $tb->skip("cannot test '$_' options yet", 1); delete $opts{$_} }
+        for grep { exists $opts{$_} } @unhandled_opts;
+
+    if (exists $opts{init_arg}) {
+
+        $opts{init_arg}
+            ?  $check->('init_arg')
+            : ok(!$att->has_init_arg, "$thing_name has no init_arg")
+            ;
+        delete $opts{init_arg};
+    }
+
+    exists $opts{lazy} and delete $opts{lazy}
+        ? ok($att->is_lazy,  "$thing_name is lazy")
+        : ok(!$att->is_lazy, "$thing_name is not lazy")
+        ;
+
+    exists $opts{coerce} and delete $opts{coerce}
+        ? ok( $att->should_coerce, "$thing_name should coerce")
+        : ok(!$att->should_coerce, "$thing_name should not coerce")
+        ;
+
+    for my $opt (sort keys %opts) {
+
+        do { fail "unknown attribute option: $opt"; next }
+            unless $att->meta->find_attribute_by_name($opt);
+
+        $check->($opt);
+    }
+
+    #fail "unknown attribute option: $_"
+        #for sort keys %opts;
+
+    return;
+}
+
+1;
+
+!!42;
+
+__END__
+
+=pod
+
+=encoding UTF-8
+
+=for :stopwords Chris Weyl Chad Etheridge Granum Karen subtest
+
+=for :stopwords Wishlist flattr flattr'ed gittip gittip'ed
+
+=head1 NAME
+
+Test::Moose::More - More tools for testing Moose packages
+
+=head1 VERSION
+
+This document describes version 0.040 of Test::Moose::More - released November 10, 2016 as part of Test-Moose-More.
+
+=head1 SYNOPSIS
+
+    use Test::Moose::More;
+
+    is_class_ok 'Some::Class';
+    is_role_ok  'Some::Role';
+    has_method_ok 'Some::Class', 'foo';
+
+    # ... etc
+
+=head1 DESCRIPTION
+
+This package contains a number of additional tests that can be employed
+against Moose classes/roles.  It is intended to replace L<Test::Moose> in your
+tests, and re-exports any tests that it has and we do not, yet.
+
+=head1 FUNCTIONS
+
+=head2 known_sugar
+
+Returns a list of all the known standard Moose sugar (has, extends, etc).
+
+=head1 TEST FUNCTIONS
+
+=head2 meta_ok $thing
+
+Tests $thing to see if it has a metaclass; $thing may be the class name or
+instance of the class you wish to check.
+
+=head2 does_ok $thing, < $role | \@roles >, [ $message ]
+
+Checks to see if $thing does the given roles.  $thing may be the class name or
+instance of the class you wish to check.
+
+Note that the message will be taken verbatim unless it contains C<%s>
+somewhere; this will be replaced with the name of the role being tested for.
+
+=head2 does_not_ok $thing, < $role | \@roles >, [ $message ]
+
+Checks to see if $thing does not do the given roles.  $thing may be the class
+name or instance of the class you wish to check.
+
+Note that the message will be taken verbatim unless it contains C<%s>
+somewhere; this will be replaced with the name of the role being tested for.
+
+=head2 has_attribute_ok $thing, $attribute_name, [ $message ]
+
+Checks C<$thing> for an attribute named C<$attribute_name>; C<$thing> may be a
+class name, instance, or role name.
+
+=head2 has_method_ok $thing, @methods
+
+Queries $thing's metaclass to see if $thing has the methods named in @methods.
+
+=head2 role_wraps_around_method_ok $role, @methods
+
+Queries $role's metaclass to see if $role wraps the methods named in
+@methods with an around method modifier.
+
+=head2 role_wraps_before_method_ok $role, @methods
+
+Queries $role's metaclass to see if $role wraps the methods named in
+@methods with an before method modifier.
+
+=head2 role_wraps_after_method_ok $role, @methods
+
+Queries $role's metaclass to see if $role wraps the methods named in
+@methods with an after method modifier.
+
+=head2 requires_method_ok $thing, @methods
+
+Queries $thing's metaclass to see if $thing requires the methods named in
+@methods.
+
+Note that this really only makes sense if $thing is a role.
+
+=head2 is_immutable_ok $thing
+
+Passes if $thing is immutable.
+
+=head2 is_not_immutable_ok $thing
+
+Passes if $thing is not immutable; that is, is mutable.
+
+=head2 is_role_ok $thing
+
+Passes if $thing's metaclass is a L<Moose::Meta::Role>.
+
+=head2 is_class_ok $thing
+
+Passes if $thing's metaclass is a L<Moose::Meta::Class>.
+
+=head2 is_anon_ok $thing
+
+Passes if $thing is "anonymous".
+
+=head2 is_not_anon_ok $thing
+
+Passes if $thing is not "anonymous".
+
+=head2 check_sugar_removed_ok $thing
+
+Ensures that all the standard Moose sugar is no longer directly callable on a
+given package.
+
+=head2 check_sugar_ok $thing
+
+Checks and makes sure a class/etc can still do all the standard Moose sugar.
+
+=head2 validate_thing
 
 Runs a bunch of tests against the given C<$thing>, as defined:
 
@@ -332,30 +764,42 @@
 C<$thing> can be the name of a role or class, an object instance, or a
 metaclass.
 
-=begin :list
-
-* -subtest => 'subtest name...'
+=over 4
+
+=item *
+
+-subtest => 'subtest name...'
 
 If set, all tests run will be wrapped in a subtest, the name of which will be
 whatever C<-subtest> is set to.
 
-* isa => [ ... ]
+=item *
+
+isa => [ ... ]
 
 A list of superclasses thing should have.
 
-* anonymous => 0|1
+=item *
+
+anonymous => 0|1
 
 Check to see if the class is/isn't anonymous.
 
-* does => [ ... ]
+=item *
+
+does => [ ... ]
 
 A list of roles the thing should do.
 
-* does_not => [ ... ]
+=item *
+
+does_not => [ ... ]
 
 A list of roles the thing should not do.
 
-* attributes => [ ... ]
+=item *
+
+attributes => [ ... ]
 
 The attributes list specified here is in the form of a list of names, each optionally
 followed by a hashref of options to test the attribute for; this hashref takes the
@@ -371,17 +815,21 @@
         ],
     );
 
-* methods => [ ... ]
+=item *
+
+methods => [ ... ]
 
 A list of methods the thing should have.
 
-* sugar => 0|1
+=item *
+
+sugar => 0|1
 
 Ensure that thing can/cannot do the standard Moose sugar.
 
-=end :list
-
-=test validate_role
+=back
+
+=head2 validate_role
 
 The same as validate_thing(), but ensures C<$thing> is a role, and allows for
 additional role-specific tests.
@@ -393,9 +841,11 @@
         # ...and all other options from validate_thing()
     );
 
-=begin :list
-
-* -compose => 0|1
+=over 4
+
+=item *
+
+-compose => 0|1
 
 When true, attempt to compose the role into an anonymous class, then use it to
 run L</validate_class>.  The options we're given are passed to validate_class()
@@ -404,7 +854,6 @@
 will also be created in the new class.)
 
 e.g.:
-
 
     ok 1 - TestRole has a metaclass
     ok 2 - TestRole is a Moose role
@@ -425,36 +874,46 @@
     ok 8 - role composed into Moose::Meta::Class::__ANON__::SERIAL::1
     1..8
 
-* -subtest => 'subtest name...'
+=item *
+
+-subtest => 'subtest name...'
 
 If set, all tests run will be wrapped in a subtest, the name of which will be
 whatever C<-subtest> is set to.
 
-* required_methods => [ ... ]
+=item *
+
+required_methods => [ ... ]
 
 A list of methods the role requires a consuming class to supply.
 
-* before => [ ... ]
+=item *
+
+before => [ ... ]
 
 A list of methods the role expects to wrap before, on application to a class.
 
 See L<Moose/before> for information on before method modifiers.
 
-* around => [ ... ]
+=item *
+
+around => [ ... ]
 
 A list of methods the role expects to wrap around, on application to a class.
 
 See L<Moose/around> for information on around method modifiers.
 
-* after => [ ... ]
+=item *
+
+after => [ ... ]
 
 A list of methods the role expects to wrap after, on application to a class.
 
 See L<Moose/after> for information on after method modifiers.
 
-=end :list
-
-=test validate_class
+=back
+
+=head2 validate_class
 
 The same as validate_thing(), but ensures C<$thing> is a class, and allows for
 additional class-specific tests.
@@ -478,174 +937,41 @@
         # ...and all other options from validate_thing()
     );
 
-=begin :list
-
-* -subtest => 'subtest name...'
+=over 4
+
+=item *
+
+-subtest => 'subtest name...'
 
 If set, all tests run will be wrapped in a subtest, the name of which will be
 whatever C<-subtest> is set to.
 
-* immutable => 0|1
+=item *
+
+immutable => 0|1
 
 Checks the class to see if it is/isn't immutable.
 
-=end :list
-
-=cut
-=======
->>>>>>> 2b4dab8d
-
-sub validate_thing ($@) { _validate_subtest_wrapper(\&_validate_thing_guts, @_) }
-sub validate_class ($@) { _validate_subtest_wrapper(\&_validate_class_guts, @_) }
-sub validate_role  ($@) { _validate_subtest_wrapper(\&_validate_role_guts,  @_) }
-
-sub _validate_subtest_wrapper {
-    my ($func, $thing, %args) = @_;
-
-    # note incrementing by 2 because of our upper curried function
-    local $Test::Builder::Level = $Test::Builder::Level + 2;
-
-    # run tests w/o a subtest wrapper...
-    return $func->($thing => %args)
-        unless $args{-subtest};
-
-    # ...or with one.
-    return $tb->subtest(delete $args{-subtest} => sub { $func->($thing => %args) });
-}
-
-sub _validate_thing_guts {
-    my ($thing, %args) = @_;
-
-    local $Test::Builder::Level = $Test::Builder::Level + 1;
-
-    ### anonymous...
-    $args{anonymous} ? is_anon_ok $thing : is_not_anon_ok $thing
-        if exists $args{anonymous};
-
-    ### sugar checking...
-    $args{sugar} ? check_sugar_ok $thing : check_sugar_removed_ok $thing
-        if exists $args{sugar};
-
-    ### roles...
-    do { does_ok($thing, $_) for @{$args{does}} }
-        if exists $args{does};
-    do { does_not_ok($thing, $_) for @{$args{does_not}} }
-        if exists $args{does_not};
-
-    ### methods...
-    do { has_method_ok($thing, $_) for @{$args{methods}} }
-        if exists $args{methods};
-
-    ### attributes...
-    ATTRIBUTE_LOOP:
-    for my $attribute (@{Data::OptList::mkopt($args{attributes} || [])}) {
-
-        my ($name, $opts) = @$attribute;
-        has_attribute_ok($thing, $name);
-
-        if ($opts && (my $att = find_meta($thing)->get_attribute($name))) {
-
-            SKIP: {
-                skip 'Cannot examine attribute metaclass in roles', 1
-                    if (find_meta($thing)->isa('Moose::Meta::Role'));
-
-                local $THING_NAME = _thing_name($thing) . "'s attribute $name";
-                _validate_attribute($att => (
-                    -subtest => "checking $THING_NAME",
-                    %$opts,
-                ));
-            }
-        }
-    }
-
-    return;
-}
-
-sub _validate_class_guts {
-    my ($class, %args) = @_;
-
-    local $Test::Builder::Level = $Test::Builder::Level + 1;
-    return unless is_class_ok $class;
-
-    my $name = _thing_name($class);
-    do { ok($class->isa($_), "$name isa $_") for @{$args{isa}} }
-        if exists $args{isa};
-
-    # check our mutability
-    do { is_immutable_ok $class }
-        if exists $args{immutable} && $args{immutable};
-    do { is_not_immutable_ok $class }
-        if exists $args{immutable} && !$args{immutable};
-
-    return validate_thing $class => %args;
-}
-
-# _validate_role_guts() is where the main logic of validate_role() lives;
-# we're broken out here so as to allow it all to be easily wrapped -- or not
-# -- in a subtest.
-
-sub _validate_role_guts {
-    my ($role, %args) = @_;
-
-    local $Test::Builder::Level = $Test::Builder::Level + 1;
-
-    # basic role validation
-    return unless is_role_ok $role;
-
-    requires_method_ok($role => @{ $args{required_methods} })
-        if defined $args{required_methods};
-
-    role_wraps_before_method_ok($role => @{ $args{before} })
-        if defined $args{before};
-    role_wraps_around_method_ok($role => @{ $args{around} })
-        if defined $args{around};
-    role_wraps_after_method_ok($role => @{ $args{after} })
-        if defined $args{after};
-
-    $args{-compose}
-        ?        validate_thing $role => %args
-        : return validate_thing $role => %args
-        ;
-
-    # compose it and validate that class.
-    my $anon = Moose::Meta::Class->create_anon_class(
-        roles => [$role],
-        methods => { map { $_ => sub {} } @{ $args{required_methods} || [] } },
+=back
+
+=head2 validate_attribute
+
+validate_attribute() allows you to test how an attribute looks once built and
+attached to a class.
+
+Let's say you have an attribute defined like this:
+
+    has foo => (
+        traits  => [ 'TestRole' ],
+        is      => 'ro',
+        isa     => 'Int',
+        builder => '_build_foo',
+        lazy    => 1,
     );
 
-    # take anything in required_methods and put it in methods for this test
-    $args{methods}
-        = defined $args{methods}
-        ? [ @{$args{methods}}, @{$args{required_methods} || []} ]
-        : [ @{$args{required_methods}                    || []} ]
-        ;
-    delete $args{required_methods};
-    # and add a test for the role we're actually testing...
-    $args{does} = [ $role, @{ $args{does} || [] } ];
-
-    # aaaand a subtest wrapper to make it easier to read...
-    return validate_class $anon->name => (
-        -subtest => 'role composed into ' . $anon->name,
-        %args,
-    );
-}
-
-
-sub _validate_attribute       { _validate_subtest_wrapper(\&__validate_attribute_guts,                 @_) }
-sub validate_attribute ($$@)  { _validate_subtest_wrapper( \&_validate_attribute_guts, [shift, shift], @_) }
-
-sub _validate_attribute_guts {
-    my ($thingname, %opts) = @_;
-    my ($thing, $name) = @$thingname;
-
-    local $Test::Builder::Level = $Test::Builder::Level + 1;
-    return unless has_attribute_ok($thing, $name);
-    my $att = _find_attribute($thing => $name);
-
-    return _validate_attribute($att, %opts);
-}
-
-<<<<<<< HEAD
+You can use validate_attribute() to ensure that it's built out in the way you
+expect:
+
     validate_attribute TestClass => foo => (
 
         # tests the attribute metaclass instance to ensure it does the roles
@@ -673,642 +999,33 @@
 This function takes all the options L</attribute_options_ok> takes, as well as
 the following:
 
-=begin :list
-
-* -subtest => 'subtest name...'
+=over 4
+
+=item *
+
+-subtest => 'subtest name...'
 
 If set, all tests run will be wrapped in a subtest, the name of which will be
 whatever C<-subtest> is set to.
 
-=end :list
-
-=test attribute_options_ok
+=back
+
+=head2 attribute_options_ok
 
 Validates that an attribute is set up as expected; like validate_attribute(),
 but only concerns itself with attribute options.
 
 Note that some of these options will skip if used against attributes defined in a role.
 
-=begin :list
-
-* -subtest => 'subtest name...'
+=over 4
+
+=item *
+
+-subtest => 'subtest name...'
 
 If set, all tests run (save the first, "does this thing even have this
 attribute?" test) will be wrapped in a subtest, the name of which will be
 whatever C<-subtest> is set to.
-
-* is => ro|rw
-
-Tests for reader/writer options set as one would expect.
-
-* isa => ...
-
-Validates that the attribute requires its value to be a given type.
-
-* does => ...
-
-Validates that the attribute requires its value to do a given role.
-
-* builder => '...'
-
-Validates that the attribute expects the method name given to be its builder.
-
-* default => ...
-
-Validates that the attribute has the given default.
-
-* init_arg => '...'
-
-Validates that the attribute has the given initial argument name.
-
-* lazy => 0|1
-
-Validates that the attribute is/isn't lazy.
-
-* required => 0|1
-
-Validates that setting the attribute's value is/isn't required.
-
-=end :list
-
-=cut
-
-sub _validate_attribute       { _validate_subtest_wrapper(\&__validate_attribute_guts,                 @_) }
-sub validate_attribute ($$@)  { _validate_subtest_wrapper( \&_validate_attribute_guts, [shift, shift], @_) }
-
-sub _validate_attribute_guts {
-    my ($thingname, %opts) = @_;
-    my ($thing, $name) = @$thingname;
-
-    local $Test::Builder::Level = $Test::Builder::Level + 1;
-    return unless has_attribute_ok($thing, $name);
-    my $att = _find_attribute($thing => $name);
-
-    local $THING_NAME = _thing_name($thing) . "'s attribute $name";
-    return _validate_attribute($att, %opts);
-}
-
-=======
->>>>>>> 2b4dab8d
-sub __validate_attribute_guts {
-    my ($att, %opts) = @_;
-
-    local $Test::Builder::Level = $Test::Builder::Level + 1;
-    my %thing_opts =
-        map  { $_ => delete $opts{"-$_"} }
-        map  { s/^-//; $_                }
-        grep { /^-/                      }
-        sort keys %opts
-        ;
-
-    $thing_opts{does} = [ map { resolve_metatrait_alias(Attribute => $_) } @{$thing_opts{does}} ]
-        if $thing_opts{does};
-
-    ### %thing_opts
-    {
-        # If $THING_NAME is set, we're processing an attribute metaclass via
-        # _validate_attribute_guts() or _validate_thing_guts()
-        local $THING_NAME = "${THING_NAME}'s metaclass"
-            if !!$THING_NAME;
-        validate_class $att => %thing_opts
-            if keys %thing_opts;
-    }
-
-    return _attribute_options_ok($att, %opts);
-}
-
-sub attribute_options_ok ($$@) {
-    my ($thing, $name, %opts) = @_;
-
-    local $Test::Builder::Level = $Test::Builder::Level + 1;
-    return unless has_attribute_ok($thing, $name);
-    my $att = _find_attribute($thing => $name);
-
-    return _validate_subtest_wrapper(\&_attribute_options_ok => ($att, %opts));
-}
-
-sub _attribute_options_ok {
-    my ($att, %opts) = @_;
-
-    goto \&_role_attribute_options_ok
-        if $att->isa('Moose::Meta::Role::Attribute');
-    goto \&_class_attribute_options_ok;
-}
-
-sub _role_attribute_options_ok {
-    my ($att, %opts) = @_;
-
-    local $Test::Builder::Level = $Test::Builder::Level + 1;
-    my $name                    = $att->name;
-    my $thing_name              = _thing_name($name, $att);
-
-    exists $opts{required} and delete $opts{required}
-        ? ok($att->is_required,  "$thing_name is required")
-        : ok(!$att->is_required, "$thing_name is not required")
-        ;
-
-    exists $opts{lazy} and delete $opts{lazy}
-        ? ok($att->is_lazy,  "$thing_name is lazy")
-        : ok(!$att->is_lazy, "$thing_name is not lazy")
-        ;
-
-    exists $opts{coerce} and delete $opts{coerce}
-        ? ok( $att->should_coerce, "$thing_name should coerce")
-        : ok(!$att->should_coerce, "$thing_name should not coerce")
-        ;
-
-    ### for now, skip role attributes: blessed $att
-    return $tb->skip('cannot yet test role attribute layouts')
-        if keys %opts;
-}
-
-sub _class_attribute_options_ok {
-    my ($att, %opts) = @_;
-
-    my @check_opts =
-        qw{ reader writer accessor predicate default builder clearer };
-    my @unhandled_opts = qw{ isa does handles traits };
-
-    local $Test::Builder::Level = $Test::Builder::Level + 1;
-    my $name = $att->name;
-
-    my $thing_name = _thing_name($name, $att);
-
-    # XXX do we really want to do this?
-    if (my $is = delete $opts{is}) {
-        $opts{accessor} = $name if $is eq 'rw' && ! exists $opts{accessor};
-        $opts{reader}   = $name if $is eq 'ro' && ! exists $opts{reader};
-    }
-
-    # helper to check an attribute option we expect to be a string, !exist, or
-    # undef
-    my $check = sub {
-        my $property = shift || $_;
-        my $value    = delete $opts{$property};
-        my $has      = "has_$property";
-
-        # deeper and deeper down the rabbit hole...
-        local $Test::Builder::Level = $Test::Builder::Level + 1;
-
-        defined $value
-            ? ok($att->$has,  "$thing_name has a $property")
-            : ok(!$att->$has, "$thing_name does not have a $property")
-            ;
-        is($att->$property, $value, "$thing_name option $property correct")
-    };
-
-    exists $opts{required} and delete $opts{required}
-        ? ok($att->is_required,  "$thing_name is required")
-        : ok(!$att->is_required, "$thing_name is not required")
-        ;
-
-    $check->($_) for grep { any(@check_opts) eq $_ } sort keys %opts;
-
-    do { $tb->skip("cannot test '$_' options yet", 1); delete $opts{$_} }
-        for grep { exists $opts{$_} } @unhandled_opts;
-
-    if (exists $opts{init_arg}) {
-
-        $opts{init_arg}
-            ?  $check->('init_arg')
-            : ok(!$att->has_init_arg, "$thing_name has no init_arg")
-            ;
-        delete $opts{init_arg};
-    }
-
-    exists $opts{lazy} and delete $opts{lazy}
-        ? ok($att->is_lazy,  "$thing_name is lazy")
-        : ok(!$att->is_lazy, "$thing_name is not lazy")
-        ;
-
-    exists $opts{coerce} and delete $opts{coerce}
-        ? ok( $att->should_coerce, "$thing_name should coerce")
-        : ok(!$att->should_coerce, "$thing_name should not coerce")
-        ;
-
-    for my $opt (sort keys %opts) {
-
-        do { fail "unknown attribute option: $opt"; next }
-            unless $att->meta->find_attribute_by_name($opt);
-
-        $check->($opt);
-    }
-
-    #fail "unknown attribute option: $_"
-        #for sort keys %opts;
-
-    return;
-}
-
-1;
-
-!!42;
-
-__END__
-
-=pod
-
-=encoding UTF-8
-
-=for :stopwords Chris Weyl Chad Etheridge Granum Karen subtest
-
-=for :stopwords Wishlist flattr flattr'ed gittip gittip'ed
-
-=head1 NAME
-
-Test::Moose::More - More tools for testing Moose packages
-
-=head1 VERSION
-
-This document describes version 0.039 of Test::Moose::More - released October 10, 2016 as part of Test-Moose-More.
-
-=head1 SYNOPSIS
-
-    use Test::Moose::More;
-
-    is_class_ok 'Some::Class';
-    is_role_ok  'Some::Role';
-    has_method_ok 'Some::Class', 'foo';
-
-    # ... etc
-
-=head1 DESCRIPTION
-
-This package contains a number of additional tests that can be employed
-against Moose classes/roles.  It is intended to replace L<Test::Moose> in your
-tests, and re-exports any tests that it has and we do not, yet.
-
-=head1 FUNCTIONS
-
-=head2 known_sugar
-
-Returns a list of all the known standard Moose sugar (has, extends, etc).
-
-=head1 TEST FUNCTIONS
-
-=head2 meta_ok $thing
-
-Tests $thing to see if it has a metaclass; $thing may be the class name or
-instance of the class you wish to check.
-
-=head2 does_ok $thing, < $role | \@roles >, [ $message ]
-
-Checks to see if $thing does the given roles.  $thing may be the class name or
-instance of the class you wish to check.
-
-Note that the message will be taken verbatim unless it contains C<%s>
-somewhere; this will be replaced with the name of the role being tested for.
-
-=head2 does_not_ok $thing, < $role | \@roles >, [ $message ]
-
-Checks to see if $thing does not do the given roles.  $thing may be the class
-name or instance of the class you wish to check.
-
-Note that the message will be taken verbatim unless it contains C<%s>
-somewhere; this will be replaced with the name of the role being tested for.
-
-=head2 has_attribute_ok $thing, $attribute_name, [ $message ]
-
-Checks C<$thing> for an attribute named C<$attribute_name>; C<$thing> may be a
-class name, instance, or role name.
-
-=head2 has_method_ok $thing, @methods
-
-Queries $thing's metaclass to see if $thing has the methods named in @methods.
-
-=head2 role_wraps_around_method_ok $role, @methods
-
-Queries $role's metaclass to see if $role wraps the methods named in
-@methods with an around method modifier.
-
-=head2 role_wraps_before_method_ok $role, @methods
-
-Queries $role's metaclass to see if $role wraps the methods named in
-@methods with an before method modifier.
-
-=head2 role_wraps_after_method_ok $role, @methods
-
-Queries $role's metaclass to see if $role wraps the methods named in
-@methods with an after method modifier.
-
-=head2 requires_method_ok $thing, @methods
-
-Queries $thing's metaclass to see if $thing requires the methods named in
-@methods.
-
-Note that this really only makes sense if $thing is a role.
-
-=head2 is_immutable_ok $thing
-
-Passes if $thing is immutable.
-
-=head2 is_not_immutable_ok $thing
-
-Passes if $thing is not immutable; that is, is mutable.
-
-=head2 is_role_ok $thing
-
-Passes if $thing's metaclass is a L<Moose::Meta::Role>.
-
-=head2 is_class_ok $thing
-
-Passes if $thing's metaclass is a L<Moose::Meta::Class>.
-
-=head2 is_anon_ok $thing
-
-Passes if $thing is "anonymous".
-
-=head2 is_not_anon_ok $thing
-
-Passes if $thing is not "anonymous".
-
-=head2 check_sugar_removed_ok $thing
-
-Ensures that all the standard Moose sugar is no longer directly callable on a
-given package.
-
-=head2 check_sugar_ok $thing
-
-Checks and makes sure a class/etc can still do all the standard Moose sugar.
-
-=head2 validate_thing
-
-Runs a bunch of tests against the given C<$thing>, as defined:
-
-    validate_thing $thing => (
-
-        attributes => [ ... ],
-        methods    => [ ... ],
-        isa        => [ ... ],
-
-        # ensures sugar is/is-not present
-        sugar      => 0,
-
-        # ensures $thing does these roles
-        does       => [ ... ],
-
-        # ensures $thing does not do these roles
-        does_not   => [ ... ],
-    );
-
-C<$thing> can be the name of a role or class, an object instance, or a
-metaclass.
-
-=over 4
-
-=item *
-
--subtest => 'subtest name...'
-
-If set, all tests run will be wrapped in a subtest, the name of which will be
-whatever C<-subtest> is set to.
-
-=item *
-
-isa => [ ... ]
-
-A list of superclasses thing should have.
-
-=item *
-
-anonymous => 0|1
-
-Check to see if the class is/isn't anonymous.
-
-=item *
-
-does => [ ... ]
-
-A list of roles the thing should do.
-
-=item *
-
-does_not => [ ... ]
-
-A list of roles the thing should not do.
-
-=item *
-
-attributes => [ ... ]
-
-The attributes list specified here is in the form of a list of names, each optionally
-followed by a hashref of options to test the attribute for; this hashref takes the
-same arguments L</validate_attribute> does.  e.g.:
-
-    validate_thing $thing => (
-
-        attributes => [
-            'foo',
-            'bar',
-            baz => { is => 'ro', ... },
-            'bip',
-        ],
-    );
-
-=item *
-
-methods => [ ... ]
-
-A list of methods the thing should have.
-
-=item *
-
-sugar => 0|1
-
-Ensure that thing can/cannot do the standard Moose sugar.
-
-=back
-
-=head2 validate_role
-
-The same as validate_thing(), but ensures C<$thing> is a role, and allows for
-additional role-specific tests.
-
-    validate_role $thing => (
-
-        required_methods => [ ... ],
-
-        # ...and all other options from validate_thing()
-    );
-
-=over 4
-
-=item *
-
--compose => 0|1
-
-When true, attempt to compose the role into an anonymous class, then use it to
-run L</validate_class>.  The options we're given are passed to validate_class()
-directly, except that any C<required_methods> entry is removed and its contents
-pushed onto C<methods>.  (A stub method for each entry in C<required_methods>
-will also be created in the new class.)
-
-e.g.:
-
-    ok 1 - TestRole has a metaclass
-    ok 2 - TestRole is a Moose role
-    ok 3 - TestRole requires method blargh
-    ok 4 - TestRole does TestRole
-    ok 5 - TestRole does not do TestRole::Two
-    ok 6 - TestRole has method method1
-    ok 7 - TestRole has an attribute named bar
-        # Subtest: role composed into Moose::Meta::Class::__ANON__::SERIAL::1
-        ok 1 - Moose::Meta::Class::__ANON__::SERIAL::1 has a metaclass
-        ok 2 - Moose::Meta::Class::__ANON__::SERIAL::1 is a Moose class
-        ok 3 - Moose::Meta::Class::__ANON__::SERIAL::1 does TestRole
-        ok 4 - Moose::Meta::Class::__ANON__::SERIAL::1 does not do TestRole::Two
-        ok 5 - Moose::Meta::Class::__ANON__::SERIAL::1 has method method1
-        ok 6 - Moose::Meta::Class::__ANON__::SERIAL::1 has method blargh
-        ok 7 - Moose::Meta::Class::__ANON__::SERIAL::1 has an attribute named bar
-        1..7
-    ok 8 - role composed into Moose::Meta::Class::__ANON__::SERIAL::1
-    1..8
-
-=item *
-
--subtest => 'subtest name...'
-
-If set, all tests run will be wrapped in a subtest, the name of which will be
-whatever C<-subtest> is set to.
-
-=item *
-
-required_methods => [ ... ]
-
-A list of methods the role requires a consuming class to supply.
-
-=item *
-
-before => [ ... ]
-
-A list of methods the role expects to wrap before, on application to a class.
-
-See L<Moose/before> for information on before method modifiers.
-
-=item *
-
-around => [ ... ]
-
-A list of methods the role expects to wrap around, on application to a class.
-
-See L<Moose/around> for information on around method modifiers.
-
-=item *
-
-after => [ ... ]
-
-A list of methods the role expects to wrap after, on application to a class.
-
-See L<Moose/after> for information on after method modifiers.
-
-=back
-
-=head2 validate_class
-
-The same as validate_thing(), but ensures C<$thing> is a class, and allows for
-additional class-specific tests.
-
-    validate_class $thing => (
-
-        isa  => [ ... ],
-
-        attributes => [ ... ],
-        methods    => [ ... ],
-        isa        => [ ... ],
-
-        # ensures sugar is/is-not present
-        sugar      => 0,
-
-        # ensures $thing does these roles
-        does       => [ ... ],
-
-        # ensures $thing does not do these roles
-        does_not   => [ ... ],
-
-        # ...and all other options from validate_thing()
-    );
-
-=over 4
-
-=item *
-
--subtest => 'subtest name...'
-
-If set, all tests run will be wrapped in a subtest, the name of which will be
-whatever C<-subtest> is set to.
-
-=item *
-
-immutable => 0|1
-
-Checks the class to see if it is/isn't immutable.
-
-=back
-
-=head2 validate_attribute
-
-validate_attribute() allows you to test how an attribute looks once built and
-attached to a class.
-
-Let's say you have an attribute defined like this:
-
-    has foo => (
-        traits  => [ 'TestRole' ],
-        is      => 'ro',
-        isa     => 'Int',
-        builder => '_build_foo',
-        lazy    => 1,
-    );
-
-You can use validate_attribute() to ensure that it's built out in the way you
-expect:
-
-    validate_attribute TestClass => foo => (
-
-        # tests the attribute metaclass instance to ensure it does the roles
-        -does => [ 'TestRole' ],
-        # tests the attribute metaclass instance's inheritance
-        -isa  => [ 'Moose::Meta::Attribute' ], # for demonstration's sake
-
-        traits   => [ 'TestRole' ],
-        isa      => 'Int',
-        does     => 'Bar',
-        handles  => { },
-        reader   => 'foo',
-        builder  => '_build_foo',
-        default  => undef,
-        init_arg => 'foo',
-        lazy     => 1,
-        required => undef,
-    );
-
-Options passed to validate_attribute() prefixed with '-' test the attribute's metaclass
-instance rather than a setting on the attribute; that is, '-does' ensures that the
-metaclass does a particular role (e.g. L<MooseX::AttributeShortcuts>), while 'does' tests
-the setting of the attribute to require the value do a given role.
-
-This function takes all the options L</attribute_options_ok> takes, as well as
-the following:
-
-=over 4
-
-=item *
-
--subtest => 'subtest name...'
-
-If set, all tests run will be wrapped in a subtest, the name of which will be
-whatever C<-subtest> is set to.
-
-=back
-
-=head2 attribute_options_ok
-
-Validates that an attribute is set up as expected; like validate_attribute(),
-but only concerns itself with attribute options.
-
-Note that some of these options will skip if used against attributes defined in a role.
-
-=over 4
 
 =item *
 
