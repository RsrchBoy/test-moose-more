--- conflicted
+++ resolved
@@ -9,8 +9,8 @@
 #
 package Test::Moose::More;
 our $AUTHORITY = 'cpan:RSRCHBOY';
-# git description: 0.026-2-gb52bf34
-$Test::Moose::More::VERSION = '0.027';
+# git description: 0.027-4-g6f3776b
+$Test::Moose::More::VERSION = '0.028';
 
 # ABSTRACT: More tools for testing Moose packages
 
@@ -167,16 +167,6 @@
     return;
 }
 
-<<<<<<< HEAD
-=test is_immutable_ok $thing
-
-Passes if $thing is immutable.
-
-=test is_not_immutable_ok $thing
-
-Passes if $thing is not immutable; that is, is mutable.
-
-=cut
 
 sub is_immutable_ok {
     my ($thing) = @_;
@@ -198,17 +188,6 @@
     return $tb->ok(!$meta->is_immutable, "$name is not immutable");
 }
 
-=test is_role $thing
-
-Passes if $thing's metaclass is a L<Moose::Meta::Role>.
-
-=test is_class $thing
-
-Passes if $thing's metaclass is a L<Moose::Meta::Class>.
-
-=cut
-=======
->>>>>>> ee2c9556
 
 sub is_role  { unshift @_, 'Role';  goto \&_is_moosey }
 sub is_class { unshift @_, 'Class'; goto \&_is_moosey }
@@ -267,46 +246,6 @@
 }
 
 
-<<<<<<< HEAD
-=test validate_thing
-
-Runs a bunch of tests against the given C<$thing>, as defined:
-
-    validate_thing $thing => (
-
-        attributes => [ ... ],
-        methods    => [ ... ],
-        isa        => [ ... ],
-
-        # ensures $thing does these roles
-        does       => [ ... ],
-
-        # ensures $thing does not do these roles
-        does_not   => [ ... ],
-    );
-
-C<$thing> can be the name of a role or class, an object instance, or a
-metaclass.
-
-=test validate_role
-
-The same as validate_thing(), but ensures C<$thing> is a role, and allows for
-additional role-specific tests.
-
-    validate_role $thing => (
-
-        required_methods => [ ... ],
-
-        # ...and all other options from validate_thing()
-
-=test validate_class
-
-The same as validate_thing(), but ensures C<$thing> is a class, and allows for
-additional class-specific tests.
-
-=cut
-=======
->>>>>>> ee2c9556
 
 sub validate_thing {
     my ($thing, %args) = @_;
@@ -562,7 +501,7 @@
 
 =head1 VERSION
 
-This document describes version 0.027 of Test::Moose::More - released March 10, 2015 as part of Test-Moose-More.
+This document describes version 0.028 of Test::Moose::More - released March 12, 2015 as part of Test-Moose-More.
 
 =head1 SYNOPSIS
 
@@ -625,6 +564,14 @@
 
 Note that this really only makes sense if $thing is a role.
 
+=head2 is_immutable_ok $thing
+
+Passes if $thing is immutable.
+
+=head2 is_not_immutable_ok $thing
+
+Passes if $thing is not immutable; that is, is mutable.
+
 =head2 is_role $thing
 
 Passes if $thing's metaclass is a L<Moose::Meta::Role>.
@@ -654,7 +601,7 @@
 
 Runs a bunch of tests against the given C<$thing>, as defined:
 
-    validate_class $thing => (
+    validate_thing $thing => (
 
         attributes => [ ... ],
         methods    => [ ... ],
