#
# This file is part of Test-Moose-More
#
# This software is Copyright (c) 2012 by Chris Weyl.
#
# This is free software, licensed under:
#
#   The GNU Lesser General Public License, Version 2.1, February 1999
#
package Test::Moose::More;
our $AUTHORITY = 'cpan:RSRCHBOY';
# git description: 0.046-21-gf16defd
$Test::Moose::More::VERSION = '0.047';

# ABSTRACT: More tools for testing Moose packages

use strict;
use warnings;

use Sub::Exporter::Progressive -setup => {
    exports => [ qw{
        attribute_options_ok
        check_sugar_ok
        check_sugar_removed_ok
        does_metaroles_ok
        does_not_metaroles_ok
        does_not_ok
        does_not_require_method_ok
        does_ok
        has_attribute_ok
        has_method_from_anywhere_ok
        has_method_ok
        has_no_method_from_anywhere_ok
        has_no_method_ok
        is_anon
        is_anon_ok
        is_class
        is_class_ok
        is_immutable_ok
        is_not_anon
        is_not_anon_ok
        is_not_immutable_ok
        is_not_pristine_ok
        is_pristine_ok
        is_role
        is_role_ok
        meta_ok
        method_from_pkg_ok
        method_is_accessor_ok
        method_is_not_accessor_ok
        method_not_from_pkg_ok
        no_meta_ok
        requires_method_ok
        role_wraps_after_method_ok
        role_wraps_around_method_ok
        role_wraps_before_method_ok
        validate_attribute
        validate_class
        validate_role
        validate_thing
        with_immutable
    } ],
    groups => {
        default  => [ ':all' ],
        validate => [ map { "validate_$_" } qw{ attribute class role thing } ],
    },
};

use Test::Builder;
use Test::More;
use Test::Moose 'with_immutable';
use List::MoreUtils 'apply';
use Scalar::Util 'blessed';
use Syntax::Keyword::Junction 'any';
use Moose::Util 'resolve_metatrait_alias', 'does_role', 'find_meta';
use Moose::Util::TypeConstraints;
use Carp 'confess';
use Data::OptList;

use Test::Moose::More::Utils;

# debugging...
#use Smart::Comments;

my $tb = Test::Builder->new();

our $THING_NAME;

sub _thing_name {
    my ($thing, $thing_meta) = @_;

    return $THING_NAME if $THING_NAME;

    $thing_meta ||= find_meta($thing);

    # try very hard to come up with a meaningful name
    my $desc
        = !!$thing_meta  ? $thing_meta->name
        : blessed $thing ? ref $thing
        : ref $thing     ? 'The object'
        :                  $thing
        ;

    return $desc;
}

<<<<<<< HEAD
=test meta_ok $thing

Tests C<$thing> to see if it has a metaclass; C<$thing> may be the class name or
instance of the class you wish to check.  Passes if C<$thing> has a metaclass.

=test no_meta_ok $thing
=======
>>>>>>> cb72473a

Tests C<$thing> to see if it does not have a metaclass; C<$thing> may be the class
name or instance of the class you wish to check.  Passes if C<$thing> does not
have a metaclass.

=cut

{
    my $_yes = sub { $tb->ok(!!shift, shift . ' has a meta')           };
    my $_no  = sub { $tb->ok( !shift, shift . ' does not have a meta') };
    sub meta_ok    ($;$) { unshift @_, $_yes, $_[0]; goto \&_method_ok_guts }
    sub no_meta_ok ($;$) { unshift @_, $_no,  $_[0]; goto \&_method_ok_guts }
}

<<<<<<< HEAD
=test does_ok $thing, < $role | \@roles >, [ $message ]

Checks to see if C<$thing> does the given roles.  C<$thing> may be the class name or
instance of the class you wish to check.

Note that the message will be taken verbatim unless it contains C<%s>
somewhere; this will be replaced with the name of the role being tested for.

=cut
=======
>>>>>>> cb72473a

sub does_ok ($$;$) {
    my ($thing, $roles, $message) = @_;

    my $thing_meta = find_meta($thing);

    $roles     = [ $roles ] unless ref $roles;
    $message ||= _thing_name($thing, $thing_meta) . ' does %s';

    # this generally happens when we're checking a vanilla attribute
    # metaclass, which turns out to be a
    # Class::MOP::Class::Immutable::Class::MOP::Class.  If our metaclass does
    # not have a does_role() method, then by definition the metaclass cannot
    # do the role (that is, it's a Class::MOP metaclass).
    my $_does = $thing_meta->can('does_role') || sub { 0 };

    BEGIN { warnings::unimport 'redundant' if $^V gt v5.21.1 }
    $tb->ok(!!$thing_meta->$_does($_), sprintf($message, $_))
        for @$roles;

    return;
}

<<<<<<< HEAD
=test does_not_ok $thing, < $role | \@roles >, [ $message ]

Checks to see if C<$thing> does not do the given roles.  C<$thing> may be the
class name or instance of the class you wish to check.

Note that the message will be taken verbatim unless it contains C<%s>
somewhere; this will be replaced with the name of the role being tested for.

=cut
=======
>>>>>>> cb72473a

sub does_not_ok ($$;$) {
    my ($thing, $roles, $message) = @_;

    my $thing_meta = find_meta($thing);

    $roles     = [ $roles ] unless ref $roles;
    $message ||= _thing_name($thing, $thing_meta) . ' does not do %s';

    my $_does = $thing_meta->can('does_role') || sub { 0 };

    BEGIN { warnings::unimport 'redundant' if $^V gt v5.21.1 }
    $tb->ok(!$thing_meta->$_does($_), sprintf($message, $_))
        for @$roles;

    return;
}


# helper to dig for an attribute
sub _find_attribute {
    my ($thing, $attr_name) = @_;

    my $meta = find_meta($thing);

    # if $thing is a role, find_attribute_by_name() is not available to us
    return $meta->isa('Moose::Meta::Role')
        ? $meta->get_attribute($attr_name)
        : $meta->find_attribute_by_name($attr_name)
        ;
}

sub has_attribute_ok ($$;$) {
    my ($thing, $attr_name, $message) = @_;

    $message ||= _thing_name($thing) . " has an attribute named $attr_name";
    return $tb->ok(!!_find_attribute($thing => $attr_name), $message);
}

<<<<<<< HEAD
=test has_method_ok $thing, @methods

Queries C<$thing>'s metaclass to see if C<$thing> has the methods named in
C<@methods>.

Note: This does B<not> include inherited methods; see
L<Class::MOP::Class/has_method>.

=test has_no_method_ok $thing, @methods

Queries C<$thing>'s metaclass to ensure C<$thing> does not provide the methods named
in C<@methods>.

Note: This does B<not> include inherited methods; see
L<Class::MOP::Class/has_method>.

=test has_method_from_anywhere_ok $thing, @methods

Queries C<$thing>'s metaclass to see if C<$thing> has the methods named in
C<@methods>.

Note: This B<does> include inherited methods; see
L<Class::MOP::Class/find_method_by_name>.

=test has_no_method_from_anywhere_ok $thing, @methods

Queries C<$thing>'s metaclass to ensure C<$thing> does not provide the methods
named in C<@methods>.

Note: This B<does> include inherited methods; see
L<Class::MOP::Class/find_method_by_name>.

=cut
=======
>>>>>>> cb72473a

{
    my $_has_test = sub { $tb->ok(!!$_[0]->has_method($_), "$_[1] has method $_")           };
    my $_no_test  = sub { $tb->ok( !$_[0]->has_method($_), "$_[1] does not have method $_") };

    sub has_no_method_ok ($@) { unshift @_, $_no_test;  goto \&_method_ok_guts }
    sub has_method_ok    ($@) { unshift @_, $_has_test; goto \&_method_ok_guts }
}
{
    my $_has_test = sub { $tb->ok(!!$_[0]->find_method_by_name($_), "$_[1] has method $_")           };
    my $_no_test  = sub { $tb->ok( !$_[0]->find_method_by_name($_), "$_[1] does not have method $_") };

    sub has_no_method_from_anywhere_ok ($@) { unshift @_, $_no_test;  goto \&_method_ok_guts }
    sub has_method_from_anywhere_ok    ($@) { unshift @_, $_has_test; goto \&_method_ok_guts }
}

sub _method_ok_guts {
    my ($_test, $thing, @methods) = @_;

    ### $thing
    my $meta = find_meta($thing);
    my $name = _thing_name($thing, $meta);

    # the test below is run one stack frame up (down?), so let's handle that
    local $Test::Builder::Level = $Test::Builder::Level + 1;

    # "tiny evil?" -- Eleanor Weyl

    ### @methods
    $_test->($meta => $name)
        for @methods;

    return;
}

<<<<<<< HEAD
=test method_from_pkg_ok $thing, $method, $orig_pkg

Given a thing (role, class, etc) and a method, test that it originally came
from C<$orig_pkg>.

=test method_not_from_pkg_ok $thing, $method, $orig_pkg

Given a thing (role, class, etc) and a method, test that it did not come from
C<$orig_pkg>.

=test method_is_accessor_ok $thing, $method

Given a thing (role, class, etc) and a method, test that the method is an
accessor -- that is, it descends from L<Class::MOP::Method::Accessor>.

=test method_is_not_accessor_ok $thing, $method

Given a thing (role, class, etc) and a method, test that the method is B<not>
an accessor -- that is, it does not descend from L<Class::MOP::Method::Accessor>.

=cut
=======
>>>>>>> cb72473a

{
    my $_yes = sub { $tb->ok($_[0]->original_package_name eq $_[1], "$_[3] is from $_[1]")     };
    my $_no  = sub { $tb->ok($_[0]->original_package_name ne $_[1], "$_[3] is not from $_[1]") };
    sub method_from_pkg_ok($$$)     { _method_from_pkg_ok($_yes, @_) }
    sub method_not_from_pkg_ok($$$) { _method_from_pkg_ok($_no,  @_) }

    my $_yes_acc = sub { $tb->ok( $_[0]->isa('Class::MOP::Method::Accessor'), "$_[3] is an accessor method")     };
    my $_no_acc  = sub { $tb->ok(!$_[0]->isa('Class::MOP::Method::Accessor'), "$_[3] is not an accessor method") };
    sub method_is_accessor_ok($$)     { _method_from_pkg_ok($_yes_acc, @_) }
    sub method_is_not_accessor_ok($$) { _method_from_pkg_ok($_no_acc,  @_) }
}

sub _method_from_pkg_ok {
    my ($test, $thing, $method, $orig_pkg) = @_;

    ### $thing
    my $meta = find_meta($thing);
    my $name = _thing_name($thing, $meta);

    local $Test::Builder::Level = $Test::Builder::Level + 1;
    my $mmeta = $meta->find_method_by_name($method)
        or return $tb->ok(0, "$name has no method $method");

    local $Test::Builder::Level = $Test::Builder::Level + 1;
    return $test->($mmeta, $orig_pkg, $meta, "${name}'s method $method");
}

<<<<<<< HEAD
=test role_wraps_around_method_ok $role, @methods

Queries C<$role>'s metaclass to see if C<$role> wraps the methods named in
C<@methods> with an around method modifier.

=test role_wraps_before_method_ok $role, @methods

Queries C<$role>'s metaclass to see if C<$role> wraps the methods named in
C<@methods> with an before method modifier.

=test role_wraps_after_method_ok $role, @methods

Queries C<$role>'s metaclass to see if C<$role> wraps the methods named in
C<@methods> with an after method modifier.

=cut
=======
>>>>>>> cb72473a

sub role_wraps_around_method_ok ($@) { unshift @_, 'around'; goto \&_role_wraps }
sub role_wraps_before_method_ok ($@) { unshift @_, 'before'; goto \&_role_wraps }
sub role_wraps_after_method_ok  ($@) { unshift @_, 'after';  goto \&_role_wraps }

sub _role_wraps {
    my ($style, $thing, @methods) = @_;

    my $meta_method = "get_${style}_method_modifiers";

    ### $thing
    my $meta = find_meta($thing);
    my $name = _thing_name($thing, $meta);

    ### @methods
    $tb->ok(!!$meta->$meta_method($_), "$name wraps $style method $_")
        for @methods;

    return;
}

<<<<<<< HEAD
=test requires_method_ok $thing, @methods

Queries C<$thing>'s metaclass to see if C<$thing> requires the methods named in
C<@methods>.

Note that this really only makes sense if C<$thing> is a role.

=test does_not_require_method_ok $thing, @methods

Queries C<$thing>'s metaclass to ensure C<$thing> does not require the methods named
in C<@methods>.

Note that this really only makes sense if C<$thing> is a role.

=cut
=======
>>>>>>> cb72473a

{
    my $_is_test  = sub { $tb->ok( $_[0]->requires_method($_), "$_[1] requires method $_")         };
    my $_not_test = sub { $tb->ok(!$_[0]->requires_method($_), "$_[1] does not require method $_") };

    sub requires_method_ok ($@)         { unshift @_, $_is_test;  goto \&_method_ok_guts }
    sub does_not_require_method_ok ($@) { unshift @_, $_not_test; goto \&_method_ok_guts }
}

<<<<<<< HEAD
=test is_immutable_ok $thing

Passes if C<$thing> is immutable.

=test is_not_immutable_ok $thing

Passes if C<$thing> is not immutable; that is, is mutable.

=cut
=======
>>>>>>> cb72473a

sub is_immutable_ok ($;$) {
    my ($thing, $message) = @_;

    ### $thing
    my $meta = find_meta($thing);

    $message ||= _thing_name($thing, $meta) . ' is immutable';
    return $tb->ok($meta->is_immutable, $message);
}

sub is_not_immutable_ok ($;$) {
    my ($thing, $message) = @_;

    ### $thing
    my $meta = find_meta($thing);

    $message ||= _thing_name($thing, $meta) . ' is not immutable';
    return $tb->ok(!$meta->is_immutable, $message);
}

<<<<<<< HEAD
=test is_pristine_ok $thing

Passes if C<$thing> is pristine.  See L<Class::MOP::Class/is_pristine>.

=test is_not_pristine_ok $thing

Passes if C<$thing> is not pristine.  See L<Class::MOP::Class/is_pristine>.

=cut
=======
>>>>>>> cb72473a


{
    my $_is_test  = sub { $tb->ok( $_[0]->is_pristine(), "$_[1] is pristine")     };
    my $_not_test = sub { $tb->ok(!$_[0]->is_pristine(), "$_[1] is not pristine") };

    # FIXME should probably rename _method_ok_guts()...
    sub is_pristine_ok ($)     { @_ = ($_is_test,  @_, q{}); goto \&_method_ok_guts }
    sub is_not_pristine_ok ($) { @_ = ($_not_test, @_, q{}); goto \&_method_ok_guts }
}

<<<<<<< HEAD
=test is_role_ok $thing

Passes if C<C<$thing>'s> metaclass is a L<Moose::Meta::Role>.

=test is_class_ok $thing

Passes if C<C<$thing>'s> metaclass is a L<Moose::Meta::Class>.

=cut
=======
>>>>>>> cb72473a

# NOTE: deprecate at some point late 2015
sub is_role  ($) { goto \&is_role_ok  }
sub is_class ($) { goto \&is_class_ok }

sub is_role_ok  ($) { unshift @_, 'Role';  goto \&_is_moosey_ok }
sub is_class_ok ($) { unshift @_, 'Class'; goto \&_is_moosey_ok }

sub _is_moosey_ok {
    my ($type, $thing) =  @_;

    my $thing_name = _thing_name($thing);

    my $meta = find_meta($thing);
    $tb->ok(!!$meta, "$thing_name has a metaclass");
    return unless !!$meta;

    my $is_moosey = $meta->isa("Moose::Meta::$type");

    # special check for class -- this will happen when, say, you're validating
    # an attribute and it's a bog standard Moose::Meta::Attribute: strictly
    # speaking its metaclass is Class::MOPish, but really,
    # a Moose::Meta::Attribute is a Moose class.  Or arguably so.  Certainly
    # in the context of what we're asking about here.  Better approaches to
    # this welcomed as pull requests :)

    $is_moosey ||= ($meta->name || q{}) =~ /^Moose::Meta::/
        if $type eq 'Class';

    return $tb->ok($is_moosey, "$thing_name is a Moose " . lc $type);
}

<<<<<<< HEAD
=test is_anon_ok $thing

Passes if C<$thing> is "anonymous".

=test is_not_anon_ok $thing

Passes if C<$thing> is not "anonymous".

=cut
=======
>>>>>>> cb72473a

# NOTE: deprecate at some point late 2015
sub is_anon     ($) { goto \&is_anon_ok     }
sub is_not_anon ($) { goto \&is_not_anon_ok }

sub is_anon_ok ($) {
    my ($thing, $message) = @_;

    my $thing_meta = find_meta($thing);
    $message ||= _thing_name($thing, $thing_meta) . ' is anonymous';

    return $tb->ok(!!$thing_meta->is_anon, $message);
}

sub is_not_anon_ok ($) {
    my ($thing, $message) = @_;

    my $thing_meta = find_meta($thing);
    $message ||= _thing_name($thing, $thing_meta) . ' is not anonymous';

    return $tb->ok(!$thing_meta->is_anon, $message);
}


sub check_sugar_removed_ok ($) {
    my $t = shift @_;

    # check some (not all) Moose sugar to make sure it has been cleared
    $tb->ok(!$t->can($_) => "$t cannot $_") for known_sugar;

    return;
}


sub check_sugar_ok ($) {
    my $t = shift @_;

    # check some (not all) Moose sugar to make sure it has been cleared
    $tb->ok($t->can($_) => "$t can $_") for known_sugar;

    return;
}

<<<<<<< HEAD
=test does_metaroles_ok $thing => { $mop => [ @traits ], ... };

Validate the metaclasses associated with a class/role metaclass.

e.g., if I wanted to validate that the attribute trait for
L<MooseX::AttributeShortcuts> is actually applied, I could do this:

    { package TestClass; use Moose; use MooseX::AttributeShortcuts; }
    use Test::Moose::More;
    use Test::More;

    does_metaroles_ok TestClass => {
       attribute => ['MooseX::AttributeShortcuts::Trait::Attribute'],
    };
    done_testing;

This function will accept either class or role metaclasses for C<$thing>.

The MOPs available for classes (L<Moose::Meta::Class>) are:

=for :list
= class
= attribute
= method
= wrapped_method
= instance
= constructor
= destructor

The MOPs available for roles (L<Moose::Meta::Role>) are:

=for :list
= role
= attribute
= method
= required_method
= wrapped_method
= conflicting_method
= application_to_class
= application_to_role
= application_to_instance
= applied_attribute

Note!  Neither this function nor C<does_not_metaroles_ok()> attempts to
validate that the MOP type passed in is a member of the above lists.  There's
no gain here in implementing such a check, and a negative to be had:
specifying an invalid MOP type will result in immediate explosions, while it's
entirely possible other MOP types will be added (either to core, via traits,
or "let's subclass Moose::Meta::Class/etc and implement something new").


=test does_not_metaroles_ok $thing => { $mop => [ @traits ], ... };

As with L</does_metaroles_ok>, but test that the metaroles are not consumed, a
la L</does_not_ok>.

=cut
=======
>>>>>>> cb72473a

sub does_metaroles_ok($$)     { push @_, \&does_ok;     goto &_does_metaroles }
sub does_not_metaroles_ok($$) { push @_, \&does_not_ok; goto &_does_metaroles }

sub _does_metaroles {
    my ($thing, $metaroles, $test_func) = @_;

    local $Test::Builder::Level = $Test::Builder::Level + 1;

    my $meta = find_meta($thing);
    my $name = _thing_name($thing, $meta);

    for my $mop (sort keys %$metaroles) {

        my $mop_metaclass = get_mop_metaclass_for $mop => $meta;

        local $THING_NAME = "${name}'s $mop metaclass $mop_metaclass";
        $test_func->($mop_metaclass => $metaroles->{$mop});
    }

    return;
}


sub validate_thing ($@) { _validate_subtest_wrapper(\&_validate_thing_guts, @_) }
sub validate_class ($@) { _validate_subtest_wrapper(\&_validate_class_guts, @_) }
sub validate_role  ($@) { _validate_subtest_wrapper(\&_validate_role_guts,  @_) }

sub _validate_subtest_wrapper {
    my ($func, $thing, %args) = @_;

    # note incrementing by 2 because of our upper curried function
    local $Test::Builder::Level = $Test::Builder::Level + 2;

    # run tests w/o a subtest wrapper...
    return $func->($thing => %args)
        unless $args{-subtest};

    $args{-subtest} = _thing_name($thing)
        if "$args{-subtest}" eq '1';

    # ...or with one.
    return $tb->subtest(delete $args{-subtest} => sub { $func->($thing => %args) });
}

sub _validate_thing_guts {
    my ($thing, %args) = @_;

    local $Test::Builder::Level = $Test::Builder::Level + 1;

    my $meta = find_meta($thing);
    my $name = _thing_name($thing, $meta);

    ### anonymous...
    $args{anonymous} ? is_anon_ok $thing : is_not_anon_ok $thing
        if exists $args{anonymous};

    ### sugar checking...
    $args{sugar} ? check_sugar_ok $thing : check_sugar_removed_ok $thing
        if exists $args{sugar};

    # metaclass checking
    for my $mop (sort keys %{ $args{metaclasses} || {} }) {

        my $mop_metaclass = get_mop_metaclass_for $mop => $meta;

        local $THING_NAME = "${name}'s $mop metaclass";
        validate_class $mop_metaclass => (
            -subtest => "Checking the $mop metaclass, $mop_metaclass",
            %{ $args{metaclasses}->{$mop} },
        );
    }

    ### roles...
    do { does_ok($thing, $_) for @{$args{does}} }
        if exists $args{does};
    do { does_not_ok($thing, $_) for @{$args{does_not}} }
        if exists $args{does_not};

    ### methods...
    do { has_method_ok($thing, $_) for @{$args{methods}} }
        if exists $args{methods};
    do { has_no_method_ok($thing, $_) for @{$args{no_methods}} }
        if exists $args{no_methods};

    ### attributes...
    ATTRIBUTE_LOOP:
    for my $attribute (@{Data::OptList::mkopt($args{attributes} || [])}) {

        my ($name, $opts) = @$attribute;
        has_attribute_ok($thing, $name);

        if ($opts && (my $att = find_meta($thing)->get_attribute($name))) {

<<<<<<< HEAD
The attributes list specified here is in the form of a list of names, each
optionally followed by a hashref of options to test the attribute for; this
hashref takes the same arguments L</validate_attribute> does.  e.g.:
=======
            SKIP: {
                skip 'Cannot examine attribute metaclass in roles', 1
                    if (find_meta($thing)->isa('Moose::Meta::Role'));
>>>>>>> cb72473a

                local $THING_NAME = _thing_name($thing) . "'s attribute $name";
                _validate_attribute($att => (
                    -subtest => "checking $THING_NAME",
                    %$opts,
                ));
            }
        }
    }

    return;
}

sub _validate_class_guts {
    my ($class, %args) = @_;

    local $Test::Builder::Level = $Test::Builder::Level + 1;
    return unless is_class_ok $class;

    my $meta = find_meta($class);
    my $name = _thing_name($class, $meta);

    do { ok($class->isa($_), "$name isa $_") for @{$args{isa}} }
        if exists $args{isa};

    # check our mutability
    do { is_immutable_ok $class }
        if exists $args{immutable} && $args{immutable};
    do { is_not_immutable_ok $class }
        if exists $args{immutable} && !$args{immutable};

    # metaclass / metarole checking
    do { does_metaroles_ok $class => $args{class_metaroles} }
        if exists $args{class_metaroles};
    do { does_not_metaroles_ok $class => $args{no_class_metaroles} }
        if exists $args{no_class_metaroles};

    confess 'Cannot specify both a metaclasses and class_metaclasses to validate_class()!'
        if $args{class_metaclasses} && $args{metaclasses};

    $args{metaclasses} = $args{class_metaclasses}
        if exists $args{class_metaclasses};

    return validate_thing $class => %args;
}

# _validate_role_guts() is where the main logic of validate_role() lives;
# we're broken out here so as to allow it all to be easily wrapped -- or not
# -- in a subtest.

sub _validate_role_guts {
    my ($role, %args) = @_;

    local $Test::Builder::Level = $Test::Builder::Level + 1;

    # basic role validation
    return unless is_role_ok $role;

    requires_method_ok($role => @{ $args{required_methods} })
        if defined $args{required_methods};

    role_wraps_before_method_ok($role => @{ $args{before} })
        if defined $args{before};
    role_wraps_around_method_ok($role => @{ $args{around} })
        if defined $args{around};
    role_wraps_after_method_ok($role => @{ $args{after} })
        if defined $args{after};

    # metarole checking
    do { does_metaroles_ok $role => $args{role_metaroles} }
        if exists $args{role_metaroles};
    do { does_not_metaroles_ok $role => $args{no_role_metaroles} }
        if exists $args{no_role_metaroles};


    confess 'Cannot specify both a metaclasses and role_metaclasses to validate_class()!'
        if $args{role_metaclasses} && $args{metaclasses};

    $args{metaclasses} = $args{role_metaclasses}
        if exists $args{role_metaclasses};

    # if we've been asked to compose ourselves, then do that -- otherwise return
    $args{-compose}
        ?        validate_thing $role => %args
        : return validate_thing $role => %args
        ;

    # compose it and validate that class.
    my $anon = Moose::Meta::Class->create_anon_class(
        roles => [$role],
        methods => { map { $_ => sub {} } @{ $args{required_methods} || [] } },
    );

    # take anything in required_methods and put it in methods for this test
    $args{methods}
        = defined $args{methods}
        ? [ @{$args{methods}}, @{$args{required_methods} || []} ]
        : [ @{$args{required_methods}                    || []} ]
        ;
    delete $args{required_methods};
    # and add a test for the role we're actually testing...
    $args{does} = [ $role, @{ $args{does} || [] } ];

    # aaaand a subtest wrapper to make it easier to read...
    local $THING_NAME = _thing_name($role) . q{'s composed class};
    return validate_class $anon->name => (
        -subtest => 'role composed into ' . $anon->name,
        %args,
    );
}


sub _validate_attribute       { _validate_subtest_wrapper(\&__validate_attribute_guts,                 @_) }
sub validate_attribute ($$@)  { _validate_subtest_wrapper( \&_validate_attribute_guts, [shift, shift], @_) }

sub _validate_attribute_guts {
    my ($thingname, %opts) = @_;
    my ($thing, $name) = @$thingname;

    local $Test::Builder::Level = $Test::Builder::Level + 1;
    return unless has_attribute_ok($thing, $name);
    my $att = _find_attribute($thing => $name);

    local $THING_NAME = _thing_name($thing) . "'s attribute $name";
    return _validate_attribute($att, %opts);
}

sub __validate_attribute_guts {
    my ($att, %opts) = @_;

    local $Test::Builder::Level = $Test::Builder::Level + 1;
    my %thing_opts =
        map  { $_ => delete $opts{"-$_"} }
        map  { s/^-//; $_                }
        grep { /^-/                      }
        sort keys %opts
        ;

    $thing_opts{does} = [ map { resolve_metatrait_alias(Attribute => $_) } @{$thing_opts{does}} ]
        if $thing_opts{does};

    ### %thing_opts
    {
        # If $THING_NAME is set, we're processing an attribute metaclass via
        # _validate_attribute_guts() or _validate_thing_guts()
        local $THING_NAME = "${THING_NAME}'s metaclass"
            if !!$THING_NAME;
        validate_class $att => %thing_opts
            if keys %thing_opts;
    }

    return _attribute_options_ok($att, %opts);
}

sub attribute_options_ok ($$@) {
    my ($thing, $name, %opts) = @_;

    local $Test::Builder::Level = $Test::Builder::Level + 1;
    return unless has_attribute_ok($thing, $name);
    my $att = _find_attribute($thing => $name);

    return _validate_subtest_wrapper(\&_attribute_options_ok => ($att, %opts));
}

sub _attribute_options_ok {
    my ($att, %opts) = @_;

    goto \&_role_attribute_options_ok
        if $att->isa('Moose::Meta::Role::Attribute');
    goto \&_class_attribute_options_ok;
}

sub _role_attribute_options_ok {
    my ($att, %opts) = @_;

    local $Test::Builder::Level = $Test::Builder::Level + 1;
    my $name                    = $att->name;
    my $thing_name              = _thing_name($name, $att);

    exists $opts{required} and delete $opts{required}
        ? ok($att->is_required,  "$thing_name is required")
        : ok(!$att->is_required, "$thing_name is not required")
        ;

    exists $opts{lazy} and delete $opts{lazy}
        ? ok($att->is_lazy,  "$thing_name is lazy")
        : ok(!$att->is_lazy, "$thing_name is not lazy")
        ;

    exists $opts{coerce} and delete $opts{coerce}
        ? ok( $att->should_coerce, "$thing_name should coerce")
        : ok(!$att->should_coerce, "$thing_name should not coerce")
        ;

    ### for now, skip role attributes: blessed $att
    return $tb->skip('cannot yet test role attribute layouts')
        if keys %opts;
}

sub _class_attribute_options_ok {
    my ($att, %opts) = @_;

    my @check_opts =
        qw{ reader writer accessor predicate default builder clearer };
    my @unhandled_opts = qw{ isa does handles traits };

    local $Test::Builder::Level = $Test::Builder::Level + 1;
    my $name = $att->name;

    my $thing_name = _thing_name($name, $att);

    # XXX do we really want to do this?
    if (my $is = delete $opts{is}) {
        $opts{accessor} = $name if $is eq 'rw' && ! exists $opts{accessor};
        $opts{reader}   = $name if $is eq 'ro' && ! exists $opts{reader};
    }

    # helper to check an attribute option we expect to be a string, !exist, or
    # undef
    my $check = sub {
        my $property = shift || $_;
        my $value    = delete $opts{$property};
        my $has      = "has_$property";

        # deeper and deeper down the rabbit hole...
        local $Test::Builder::Level = $Test::Builder::Level + 1;

        defined $value
            ? ok($att->$has,  "$thing_name has a $property")
            : ok(!$att->$has, "$thing_name does not have a $property")
            ;
        is($att->$property, $value, "$thing_name option $property correct")
    };

    exists $opts{required} and delete $opts{required}
        ? ok($att->is_required,  "$thing_name is required")
        : ok(!$att->is_required, "$thing_name is not required")
        ;

    $check->($_) for grep { any(@check_opts) eq $_ } sort keys %opts;

    do { $tb->skip("cannot test '$_' options yet", 1); delete $opts{$_} }
        for grep { exists $opts{$_} } @unhandled_opts;

    if (exists $opts{init_arg}) {

        $opts{init_arg}
            ?  $check->('init_arg')
            : ok(!$att->has_init_arg, "$thing_name has no init_arg")
            ;
        delete $opts{init_arg};
    }

    exists $opts{lazy} and delete $opts{lazy}
        ? ok($att->is_lazy,  "$thing_name is lazy")
        : ok(!$att->is_lazy, "$thing_name is not lazy")
        ;

    exists $opts{coerce} and delete $opts{coerce}
        ? ok( $att->should_coerce, "$thing_name should coerce")
        : ok(!$att->should_coerce, "$thing_name should not coerce")
        ;

    for my $opt (sort keys %opts) {

        do { fail "unknown attribute option: $opt"; next }
            unless $att->meta->find_attribute_by_name($opt);

        $check->($opt);
    }

    #fail "unknown attribute option: $_"
        #for sort keys %opts;

    return;
}

!!42;

__END__

=pod

=encoding UTF-8

=for :stopwords Chris Weyl Chad Etheridge Granum Karen subtest MOPs metaroles

=head1 NAME

Test::Moose::More - More tools for testing Moose packages

=head1 VERSION

This document describes version 0.047 of Test::Moose::More - released April 24, 2017 as part of Test-Moose-More.

=head1 SYNOPSIS

    use Test::Moose::More;

    is_class_ok 'Some::Class';
    is_role_ok  'Some::Role';
    has_method_ok 'Some::Class', 'foo';

    # ... etc

=head1 DESCRIPTION

This package contains a number of additional tests that can be employed
against Moose classes/roles.  It is intended to replace L<Test::Moose> in your
tests, and re-exports any tests that it has and we do not, yet.

=head2 Export Groups

By default, this package exports all test functions.  You can be more
selective, however, and there are a number of export groups (aside from the
default ':all') to help you achieve those dreams!

=over 4

=item :all

All exportable functions.

=item :validate

L</validate_attribute>, L</validate_class>, L</validate_role>, L</validate_thing>

=back

=head1 TEST FUNCTIONS

=head2 meta_ok $thing

Tests $thing to see if it has a metaclass; $thing may be the class name or
instance of the class you wish to check.

=head2 does_ok $thing, < $role | \@roles >, [ $message ]

Checks to see if $thing does the given roles.  $thing may be the class name or
instance of the class you wish to check.

Note that the message will be taken verbatim unless it contains C<%s>
somewhere; this will be replaced with the name of the role being tested for.

=head2 does_not_ok $thing, < $role | \@roles >, [ $message ]

Checks to see if $thing does not do the given roles.  $thing may be the class
name or instance of the class you wish to check.

Note that the message will be taken verbatim unless it contains C<%s>
somewhere; this will be replaced with the name of the role being tested for.

=head2 has_attribute_ok $thing, $attribute_name, [ $message ]

Checks C<$thing> for an attribute named C<$attribute_name>; C<$thing> may be a
class name, instance, or role name.

=head2 has_method_ok $thing, @methods

Queries $thing's metaclass to see if $thing has the methods named in @methods.

Note: This does B<not> include inherited methods; see
L<Class::MOP::Class/has_method>.

=head2 has_no_method_ok $thing, @methods

Queries $thing's metaclass to ensure $thing does not provide the methods named
in @methods.

Note: This does B<not> include inherited methods; see
L<Class::MOP::Class/has_method>.

=head2 has_method_from_anywhere_ok $thing, @methods

Queries $thing's metaclass to see if $thing has the methods named in @methods.

Note: This B<does> include inherited methods; see
L<Class::MOP::Class/find_method_by_name>.

=head2 has_no_method_from_anywhere_ok $thing, @methods

Queries $thing's metaclass to ensure $thing does not provide the methods named
in @methods.

Note: This B<does> include inherited methods; see
L<Class::MOP::Class/find_method_by_name>.

=head2 method_from_pkg_ok $thing, $method, $orig_pkg

Given a thing (role, class, etc) and a method, test that it originally came
from $orig_pkg.

=head2 method_not_from_pkg_ok $thing, $method, $orig_pkg

Given a thing (role, class, etc) and a method, test that it did not come from
$orig_pkg.

=head2 role_wraps_around_method_ok $role, @methods

Queries $role's metaclass to see if $role wraps the methods named in
@methods with an around method modifier.

=head2 role_wraps_before_method_ok $role, @methods

Queries $role's metaclass to see if $role wraps the methods named in
@methods with an before method modifier.

=head2 role_wraps_after_method_ok $role, @methods

Queries $role's metaclass to see if $role wraps the methods named in
@methods with an after method modifier.

=head2 requires_method_ok $thing, @methods

Queries $thing's metaclass to see if $thing requires the methods named in
@methods.

Note that this really only makes sense if $thing is a role.

=head2 does_not_require_method_ok $thing, @methods

Queries $thing's metaclass to ensure $thing does not require the methods named
in @methods.

Note that this really only makes sense if $thing is a role.

=head2 is_immutable_ok $thing

Passes if $thing is immutable.

=head2 is_not_immutable_ok $thing

Passes if $thing is not immutable; that is, is mutable.

=head2 is_pristine_ok $thing

Passes if $thing is pristine.  See L<Class::MOP::Class/is_pristine>.

=head2 is_not_pristine_ok $thing

Passes if $thing is not pristine.  See L<Class::MOP::Class/is_pristine>.

=head2 is_role_ok $thing

Passes if $thing's metaclass is a L<Moose::Meta::Role>.

=head2 is_class_ok $thing

Passes if $thing's metaclass is a L<Moose::Meta::Class>.

=head2 is_anon_ok $thing

Passes if $thing is "anonymous".

=head2 is_not_anon_ok $thing

Passes if $thing is not "anonymous".

=head2 check_sugar_removed_ok $thing

Ensures that all the standard Moose sugar is no longer directly callable on a
given package.

=head2 check_sugar_ok $thing

Checks and makes sure a class/etc can still do all the standard Moose sugar.

=head2 does_metaroles_ok $thing => { $mop => [ @traits ], ... };

Validate the metaclasses associated with a class/role metaclass.

e.g., if I wanted to validate that the attribute trait for
L<MooseX::AttributeShortcuts> is actually applied, I could do this:

    { package TestClass; use Moose; use MooseX::AttributeShortcuts; }
    use Test::Moose::More;
    use Test::More;

    does_metaroles_ok TestClass => {
       attribute => ['MooseX::AttributeShortcuts::Trait::Attribute'],
    };
    done_testing;

This function will accept either class or role metaclasses for $thing.

The MOPs available for classes (L<Moose::Meta::Class>) are:

=over 4

=item class

=item attribute

=item method

=item wrapped_method

=item instance

=item constructor

=item destructor

=back

The MOPs available for roles (L<Moose::Meta::Role>) are:

=over 4

=item role

=item attribute

=item method

=item required_method

=item wrapped_method

=item conflicting_method

=item application_to_class

=item application_to_role

=item application_to_instance

=item applied_attribute

=back

Note!  Neither this function nor does_not_metaroles_ok() attempts to validate
that the MOP type passed in is a member of the above lists.  There's no gain
here in implementing such a check, and a negative to be had: specifying an
invalid MOP type will result in immediate explosions, while it's entirely
possible other MOP types will be added (either to core, via traits, or "let's
subclass Moose::Meta::Class/etc and implement something new").

=head2 does_not_metaroles_ok $thing => { $mop => [ @traits ], ... };

As with L</does_metaroles_ok>, but test that the metaroles are not consumed, a
la L</does_not_ok>.

=head2 validate_thing

Runs a bunch of tests against the given C<$thing>, as defined:

    validate_thing $thing => (

        attributes => [ ... ],
        methods    => [ ... ],
        isa        => [ ... ],

        # ensures sugar is/is-not present
        sugar      => 0,

        # ensures $thing does these roles
        does       => [ ... ],

        # ensures $thing does not do these roles
        does_not   => [ ... ],
    );

C<$thing> can be the name of a role or class, an object instance, or a
metaclass.

=over 4

=item *

-subtest => 'subtest name...'

If set, all tests run will be wrapped in a subtest, the name of which will be
whatever C<-subtest> is set to.

=item *

isa => [ ... ]

A list of superclasses thing should have.

=item *

anonymous => 0|1

Check to see if the class is/isn't anonymous.

=item *

does => [ ... ]

A list of roles the thing should do.

=item *

does_not => [ ... ]

A list of roles the thing should not do.

=item *

attributes => [ ... ]

The attributes list specified here is in the form of a list of names, each optionally
followed by a hashref of options to test the attribute for; this hashref takes the
same arguments L</validate_attribute> does.  e.g.:

    validate_thing $thing => (

        attributes => [
            'foo',
            'bar',
            baz => { is => 'ro', ... },
            'bip',
        ],
    );

=item *

methods => [ ... ]

A list of methods the thing should have; see L</has_method_ok>.

=item *

no_methods => [ ... ]

A list of methods the thing should not have; see L</has_no_method_ok>.

=item *

sugar => 0|1

Ensure that thing can/cannot do the standard Moose sugar.

=item *

metaclasses => { $mop => { ... }, ... }

Validates this thing's metaclasses: that is, given a MOP type (e.g. class,
attribute, method, ...) and a hashref, find the associated metaclass of the
given type and invoke L</validate_thing> on it, using the hashref as options
for C<validate_thing()>.

e.g.

    validate_thing 'TestClass' => (
        metaclasses  => {
            attribute => {
                isa  => [ 'Moose::Meta::Attribute' ],
                does => [ 'MetaRole::attribute'    ],
            },
        },
    );

...yields:

    # Subtest: Checking the attribute metaclass, Moose::Meta::Class::__ANON__::SERIAL::1
        ok 1 - TestClass's attribute metaclass has a metaclass
        ok 2 - TestClass's attribute metaclass is a Moose class
        ok 3 - TestClass's attribute metaclass isa Moose::Meta::Attribute
        ok 4 - TestClass's attribute metaclass does MetaRole::attribute
        1..4
    ok 1 - Checking the attribute metaclass, Moose::Meta::Class::__ANON__::SERIAL::1

Note that C<validate_class()> and C<validate_role()> implement this using
C<class_metaclasses> and C<role_metaclasses>, respectively.

=back

=head2 validate_role

The same as C<validate_thing()>, but ensures C<$thing> is a role, and allows
for additional role-specific tests.

    validate_role $thing => (

        required_methods => [ ... ],

        # ...and all other options from validate_thing()
    );

=over 4

=item *

-compose => 0|1

When true, attempt to compose the role into an anonymous class, then use it to
run L</validate_class>.  The options we're given are passed to C<validate_class()>
directly, except that any C<required_methods> entry is removed and its contents
pushed onto C<methods>.  (A stub method for each entry in C<required_methods>
will also be created in the new class.)

e.g.:

    ok 1 - TestRole has a metaclass
    ok 2 - TestRole is a Moose role
    ok 3 - TestRole requires method blargh
    ok 4 - TestRole does TestRole
    ok 5 - TestRole does not do TestRole::Two
    ok 6 - TestRole has method method1
    ok 7 - TestRole has an attribute named bar
    # Subtest: role composed into Moose::Meta::Class::__ANON__::SERIAL::1
        ok 1 - TestRole's composed class has a metaclass
        ok 2 - TestRole's composed class is a Moose class
        ok 3 - TestRole's composed class does TestRole
        ok 4 - TestRole's composed class does not do TestRole::Two
        ok 5 - TestRole's composed class has method method1
        ok 6 - TestRole's composed class has method blargh
        ok 7 - TestRole's composed class has an attribute named bar
        1..7
    ok 8 - role composed into Moose::Meta::Class::__ANON__::SERIAL::1
    1..8

=item *

-subtest => 'subtest name...'

If set, all tests run will be wrapped in a subtest, the name of which will be
whatever C<-subtest> is set to.

=item *

required_methods => [ ... ]

A list of methods the role requires a consuming class to supply.

=item *

before => [ ... ]

A list of methods the role expects to wrap before, on application to a class.

See L<Moose/before> for information on before method modifiers.

=item *

around => [ ... ]

A list of methods the role expects to wrap around, on application to a class.

See L<Moose/around> for information on around method modifiers.

=item *

after => [ ... ]

A list of methods the role expects to wrap after, on application to a class.

See L<Moose/after> for information on after method modifiers.

=item *

role_metaroles => { $mop => [ $role, ... ], ... }

Checks metaclasses to ensure the given metaroles are applied.  See
L</does_metaroles_ok>.

=item *

no_role_metaroles => { $mop => [ $role, ... ], ... }

Checks metaclasses to ensure the given metaroles are applied.  See
L</does_not_metaroles_ok>.

=item *

role_metaclasses => { $mop => { ... }, ... }

Validates this role's metaclasses: that is, given a MOP type (e.g. role,
attribute, method, ...) and a hashref, find the associated metaclass of the
given type and invoke L</validate_thing> on it, using the hashref as options
for C<validate_thing()>.

e.g.

    validate_role 'TestRole' => (
        metaclasses  => {
            attribute => {
                isa  => [ 'Moose::Meta::Attribute' ],
                does => [ 'MetaRole::attribute'    ],
            },
        },
    );

...yields:

    # Subtest: Checking the attribute metaclass, Moose::Meta::Class::__ANON__::SERIAL::1
        ok 1 - TestRole's attribute metaclass has a metaclass
        ok 2 - TestRole's attribute metaclass is a Moose class
        ok 3 - TestRole's attribute metaclass isa Moose::Meta::Attribute
        ok 4 - TestRole's attribute metaclass does MetaRole::attribute
        1..4
    ok 1 - Checking the attribute metaclass, Moose::Meta::Class::__ANON__::SERIAL::1

Note that C<validate_class()> and C<validate_role()> implement this using
C<class_metaclasses> and C<role_metaclasses>, respectively.

=item *

class_metaclasses => { $mop => { ... }, ... }

As with role_metaclasses, above, except that this option is only used
if C<-compose> is also specified.

=back

=head2 validate_class

The same as C<validate_thing()>, but ensures C<$thing> is a class, and allows
for additional class-specific tests.

    validate_class $thing => (

        isa  => [ ... ],

        attributes => [ ... ],
        methods    => [ ... ],

        # ensures sugar is/is-not present
        sugar      => 0,

        # ensures $thing does these roles
        does       => [ ... ],

        # ensures $thing does not do these roles
        does_not   => [ ... ],

        # ...and all other options from validate_thing()
    );

=over 4

=item *

-subtest => 'subtest name...'

If set, all tests run will be wrapped in a subtest, the name of which will be
whatever C<-subtest> is set to.

=item *

immutable => 0|1

Checks the class to see if it is/isn't immutable.

=item *

class_metaroles => { $mop => [ $role, ... ], ... }

Checks metaclasses to ensure the given metaroles are applied.  See
<<<<<<< HEAD
L</does_not_metaroles_ok>.

* class_metaclasses => { $mop => { ... }, ... }

Validates this class' metaclasses: that is, given a MOP type (e.g. role,
attribute, method, ...) and a hashref, find the associated metaclass of the
given type and invoke L</validate_thing> on it, using the hashref as options
for C<validate_thing()>.

e.g.

    validate_class 'TestClass' => (
        metaclasses  => {
            attribute => {
                isa  => [ 'Moose::Meta::Attribute' ],
                does => [ 'MetaRole::attribute'    ],
            },
        },
    );

...yields:

    ok 1 - TestClass has a metaclass
    ok 2 - TestClass is a Moose class
    # Subtest: Checking the attribute metaclass, Moose::Meta::Class::__ANON__::SERIAL::1
        ok 1 - TestClass's attribute metaclass has a metaclass
        ok 2 - TestClass's attribute metaclass is a Moose class
        ok 3 - TestClass's attribute metaclass isa Moose::Meta::Attribute
        ok 4 - TestClass's attribute metaclass does MetaRole::attribute
        1..4
    ok 3 - Checking the attribute metaclass, Moose::Meta::Class::__ANON__::SERIAL::1

=end :list

=cut

sub validate_thing ($@) { _validate_subtest_wrapper(\&_validate_thing_guts, @_) }
sub validate_class ($@) { _validate_subtest_wrapper(\&_validate_class_guts, @_) }
sub validate_role  ($@) { _validate_subtest_wrapper(\&_validate_role_guts,  @_) }

sub _validate_subtest_wrapper {
    my ($func, $thing, %args) = @_;

    # note incrementing by 2 because of our upper curried function
    local $Test::Builder::Level = $Test::Builder::Level + 2;

    # run tests w/o a subtest wrapper...
    return $func->($thing => %args)
        unless $args{-subtest};

    $args{-subtest} = _thing_name($thing)
        if "$args{-subtest}" eq '1';

    # ...or with one.
    return $tb->subtest(delete $args{-subtest} => sub { $func->($thing => %args) });
}

sub _validate_thing_guts {
    my ($thing, %args) = @_;

    local $Test::Builder::Level = $Test::Builder::Level + 1;

    my $meta = find_meta($thing);
    my $name = _thing_name($thing, $meta);

    ### anonymous...
    $args{anonymous} ? is_anon_ok $thing : is_not_anon_ok $thing
        if exists $args{anonymous};

    ### sugar checking...
    $args{sugar} ? check_sugar_ok $thing : check_sugar_removed_ok $thing
        if exists $args{sugar};

    # metaclass checking
    for my $mop (sort keys %{ $args{metaclasses} || {} }) {

        my $mop_metaclass = get_mop_metaclass_for $mop => $meta;

        local $THING_NAME = "${name}'s $mop metaclass";
        validate_class $mop_metaclass => (
            -subtest => "Checking the $mop metaclass, $mop_metaclass",
            %{ $args{metaclasses}->{$mop} },
        );
    }

    ### roles...
    do { does_ok($thing, $_) for @{$args{does}} }
        if exists $args{does};
    do { does_not_ok($thing, $_) for @{$args{does_not}} }
        if exists $args{does_not};

    ### methods...
    do { has_method_ok($thing, $_) for @{$args{methods}} }
        if exists $args{methods};
    do { has_no_method_ok($thing, $_) for @{$args{no_methods}} }
        if exists $args{no_methods};

    ### attributes...
    ATTRIBUTE_LOOP:
    for my $attribute (@{Data::OptList::mkopt($args{attributes} || [])}) {

        my ($name, $opts) = @$attribute;
        has_attribute_ok($thing, $name)
            or next ATTRIBUTE_LOOP;

        if (!!$opts) {

            SKIP: {
                skip 'Cannot examine attribute metaclass in roles', 1
                    if (find_meta($thing)->isa('Moose::Meta::Role'));

                local $THING_NAME = _thing_name($thing) . "'s attribute $name";
                _validate_attribute(_find_attribute($thing, $name) => (
                    -subtest => "checking $THING_NAME",
                    %$opts,
                ));
            }
        }
    }

    return;
}

sub _validate_class_guts {
    my ($class, %args) = @_;

    local $Test::Builder::Level = $Test::Builder::Level + 1;
    return unless is_class_ok $class;

    my $meta = find_meta($class);
    my $name = _thing_name($class, $meta);

    do { ok($class->isa($_), "$name isa $_") for @{$args{isa}} }
        if exists $args{isa};

    # check our mutability
    do { is_immutable_ok $class }
        if exists $args{immutable} && $args{immutable};
    do { is_not_immutable_ok $class }
        if exists $args{immutable} && !$args{immutable};

    # metaclass / metarole checking
    do { does_metaroles_ok $class => $args{class_metaroles} }
        if exists $args{class_metaroles};
    do { does_not_metaroles_ok $class => $args{no_class_metaroles} }
        if exists $args{no_class_metaroles};

    confess 'Cannot specify both a metaclasses and class_metaclasses to validate_class()!'
        if $args{class_metaclasses} && $args{metaclasses};

    $args{metaclasses} = $args{class_metaclasses}
        if exists $args{class_metaclasses};

    return validate_thing $class => %args;
}

# _validate_role_guts() is where the main logic of validate_role() lives;
# we're broken out here so as to allow it all to be easily wrapped -- or not
# -- in a subtest.

sub _validate_role_guts {
    my ($role, %args) = @_;

    local $Test::Builder::Level = $Test::Builder::Level + 1;

    # basic role validation
    return unless is_role_ok $role;

    requires_method_ok($role => @{ $args{required_methods} })
        if defined $args{required_methods};
=======
L</does_metaroles_ok>.
>>>>>>> cb72473a

=item *

no_class_metaroles => { $mop => [ $role, ... ], ... }

Checks metaclasses to ensure the given metaroles are applied.  See
L</does_not_metaroles_ok>.

=item *

class_metaclasses => { $mop => { ... }, ... }

Validates this class' metaclasses: that is, given a MOP type (e.g. role,
attribute, method, ...) and a hashref, find the associated metaclass of the
given type and invoke L</validate_thing> on it, using the hashref as options
for validate_thing().

e.g.

    validate_class 'TestClass' => (
        metaclasses  => {
            attribute => {
                isa  => [ 'Moose::Meta::Attribute' ],
                does => [ 'MetaRole::attribute'    ],
            },
        },
    );

...yields:

    ok 1 - TestClass has a metaclass
    ok 2 - TestClass is a Moose class
    # Subtest: Checking the attribute metaclass, Moose::Meta::Class::__ANON__::SERIAL::1
        ok 1 - TestClass's attribute metaclass has a metaclass
        ok 2 - TestClass's attribute metaclass is a Moose class
        ok 3 - TestClass's attribute metaclass isa Moose::Meta::Attribute
        ok 4 - TestClass's attribute metaclass does MetaRole::attribute
        1..4
    ok 3 - Checking the attribute metaclass, Moose::Meta::Class::__ANON__::SERIAL::1

=back

=head2 validate_attribute

C<validate_attribute()> allows you to test how an attribute looks once built
and attached to a class.

Let's say you have an attribute defined like this:

    has foo => (
        traits  => [ 'TestRole' ],
        is      => 'ro',
        isa     => 'Int',
        builder => '_build_foo',
        lazy    => 1,
    );

You can use C<validate_attribute()> to ensure that it's built out in the way
you expect:

    validate_attribute TestClass => foo => (

        # tests the attribute metaclass instance to ensure it does the roles
        -does => [ 'TestRole' ],
        # tests the attribute metaclass instance's inheritance
        -isa  => [ 'Moose::Meta::Attribute' ], # for demonstration's sake

        traits   => [ 'TestRole' ],
        isa      => 'Int',
        does     => 'Bar',
        handles  => { },
        reader   => 'foo',
        builder  => '_build_foo',
        default  => undef,
        init_arg => 'foo',
        lazy     => 1,
        required => undef,
    );

Options passed to C<validate_attribute()> prefixed with C<-> test the
attribute's metaclass instance rather than a setting on the attribute; that
is, C<-does> ensures that the metaclass does a particular role (e.g.
L<MooseX::AttributeShortcuts>), while C<does> tests the setting of the
attribute to require the value do a given role.

This function takes all the options L</attribute_options_ok> takes, as well as
the following:

=over 4

=item *

-subtest => 'subtest name...'

If set, all tests run will be wrapped in a subtest, the name of which will be
whatever C<-subtest> is set to.

=back

=head2 attribute_options_ok

Validates that an attribute is set up as expected; like
C<validate_attribute()>, but only concerns itself with attribute options.

Note that some of these options will skip if used against attributes defined
in a role.

=over 4

=item *

-subtest => 'subtest name...'

If set, all tests run (save the first, "does this thing even have this
attribute?" test) will be wrapped in a subtest, the name of which will be
whatever C<-subtest> is set to.

<<<<<<< HEAD
* is => ro|rw

Tests for reader/writer options set as one would expect.

* isa => ...

Validates that the attribute requires its value to be a given type.

* does => ...

Validates that the attribute requires its value to do a given role.

* builder => '...'

Validates that the attribute expects the method name given to be its builder.

* default => ...

Validates that the attribute has the given default.

* init_arg => '...'

Validates that the attribute has the given initial argument name.

* lazy => 0|1

Validates that the attribute is/isn't lazy.

* required => 0|1

Validates that setting the attribute's value is/isn't required.

=end :list

=cut

sub _validate_attribute       { _validate_subtest_wrapper(\&__validate_attribute_guts,                 @_) }
sub validate_attribute ($$@)  { _validate_subtest_wrapper( \&_validate_attribute_guts, [shift, shift], @_) }

sub _validate_attribute_guts {
    my ($thingname, %opts) = @_;
    my ($thing, $name) = @$thingname;

    local $Test::Builder::Level = $Test::Builder::Level + 1;
    return unless has_attribute_ok($thing, $name);
    my $att = _find_attribute($thing => $name);

    local $THING_NAME = _thing_name($thing) . "'s attribute $name";
    return _validate_attribute($att, %opts);
}

sub __validate_attribute_guts {
    my ($att, %opts) = @_;

    local $Test::Builder::Level = $Test::Builder::Level + 1;
    my %thing_opts =
        map   { $_ => delete $opts{"-$_"} }
        apply { s/^-//                    }
        grep  { /^-/                      }
        sort keys %opts
        ;

    $thing_opts{does} = [ map { resolve_metatrait_alias(Attribute => $_) } @{$thing_opts{does}} ]
        if $thing_opts{does};

    ### %thing_opts
    {
        # If $THING_NAME is set, we're processing an attribute metaclass via
        # _validate_attribute_guts() or _validate_thing_guts()
        local $THING_NAME = "${THING_NAME}'s metaclass"
            if !!$THING_NAME;
        validate_class $att => %thing_opts
            if keys %thing_opts;
    }

    return _attribute_options_ok($att, %opts);
}

sub attribute_options_ok ($$@) {
    my ($thing, $name, %opts) = @_;

    local $Test::Builder::Level = $Test::Builder::Level + 1;
    return unless has_attribute_ok($thing, $name);
    my $att = _find_attribute($thing => $name);

    return _validate_subtest_wrapper(\&_attribute_options_ok => ($att, %opts));
}
=======
=item *
>>>>>>> cb72473a

is => ro|rw

Tests for reader/writer options set as one would expect.

=item *

isa => ...

Validates that the attribute requires its value to be a given type.

=item *

does => ...

Validates that the attribute requires its value to do a given role.

=item *

builder => '...'

Validates that the attribute expects the method name given to be its builder.

=item *

default => ...

Validates that the attribute has the given default.

=item *

init_arg => '...'

Validates that the attribute has the given initial argument name.

=item *

lazy => 0|1

Validates that the attribute is/isn't lazy.

=item *

required => 0|1

Validates that setting the attribute's value is/isn't required.

=back

=for Pod::Coverage is_anon is_class is_not_anon is_role

=head1 SEE ALSO

Please see those modules/websites for more information related to this module.

=over 4

=item *

L<Test::Moose>

=back

=head1 BUGS

Please report any bugs or feature requests on the bugtracker website
L<https://github.com/RsrchBoy/Test-Moose-More/issues>

When submitting a bug or request, please include a test-file or a
patch to an existing test-file that illustrates the bug or desired
feature.

=head1 AUTHOR

Chris Weyl <cweyl@alumni.drew.edu>

=head1 CONTRIBUTORS

=for stopwords Chad Granum Karen Etheridge

=over 4

<<<<<<< HEAD
By default, this package exports all test functions.  You can be more
selective, however, and there are a number of export groups (aside from the
default C<:all>) to help you achieve those dreams!
=======
=item *
>>>>>>> cb72473a

Chad Granum <chad.granum@dreamhost.com>

=item *

Karen Etheridge <ether@cpan.org>

=back

=head1 COPYRIGHT AND LICENSE

This software is Copyright (c) 2012 by Chris Weyl.

This is free software, licensed under:

  The GNU Lesser General Public License, Version 2.1, February 1999

=cut<|MERGE_RESOLUTION|>--- conflicted
+++ resolved
@@ -1,7 +1,7 @@
 #
 # This file is part of Test-Moose-More
 #
-# This software is Copyright (c) 2012 by Chris Weyl.
+# This software is Copyright (c) 2017, 2016, 2015, 2014, 2013, 2012 by Chris Weyl.
 #
 # This is free software, licensed under:
 #
@@ -9,8 +9,8 @@
 #
 package Test::Moose::More;
 our $AUTHORITY = 'cpan:RSRCHBOY';
-# git description: 0.046-21-gf16defd
-$Test::Moose::More::VERSION = '0.047';
+# git description: 0.047-23-gb33a6e7
+$Test::Moose::More::VERSION = '0.048';
 
 # ABSTRACT: More tools for testing Moose packages
 
@@ -104,21 +104,6 @@
     return $desc;
 }
 
-<<<<<<< HEAD
-=test meta_ok $thing
-
-Tests C<$thing> to see if it has a metaclass; C<$thing> may be the class name or
-instance of the class you wish to check.  Passes if C<$thing> has a metaclass.
-
-=test no_meta_ok $thing
-=======
->>>>>>> cb72473a
-
-Tests C<$thing> to see if it does not have a metaclass; C<$thing> may be the class
-name or instance of the class you wish to check.  Passes if C<$thing> does not
-have a metaclass.
-
-=cut
 
 {
     my $_yes = sub { $tb->ok(!!shift, shift . ' has a meta')           };
@@ -127,18 +112,6 @@
     sub no_meta_ok ($;$) { unshift @_, $_no,  $_[0]; goto \&_method_ok_guts }
 }
 
-<<<<<<< HEAD
-=test does_ok $thing, < $role | \@roles >, [ $message ]
-
-Checks to see if C<$thing> does the given roles.  C<$thing> may be the class name or
-instance of the class you wish to check.
-
-Note that the message will be taken verbatim unless it contains C<%s>
-somewhere; this will be replaced with the name of the role being tested for.
-
-=cut
-=======
->>>>>>> cb72473a
 
 sub does_ok ($$;$) {
     my ($thing, $roles, $message) = @_;
@@ -162,18 +135,6 @@
     return;
 }
 
-<<<<<<< HEAD
-=test does_not_ok $thing, < $role | \@roles >, [ $message ]
-
-Checks to see if C<$thing> does not do the given roles.  C<$thing> may be the
-class name or instance of the class you wish to check.
-
-Note that the message will be taken verbatim unless it contains C<%s>
-somewhere; this will be replaced with the name of the role being tested for.
-
-=cut
-=======
->>>>>>> cb72473a
 
 sub does_not_ok ($$;$) {
     my ($thing, $roles, $message) = @_;
@@ -213,42 +174,6 @@
     return $tb->ok(!!_find_attribute($thing => $attr_name), $message);
 }
 
-<<<<<<< HEAD
-=test has_method_ok $thing, @methods
-
-Queries C<$thing>'s metaclass to see if C<$thing> has the methods named in
-C<@methods>.
-
-Note: This does B<not> include inherited methods; see
-L<Class::MOP::Class/has_method>.
-
-=test has_no_method_ok $thing, @methods
-
-Queries C<$thing>'s metaclass to ensure C<$thing> does not provide the methods named
-in C<@methods>.
-
-Note: This does B<not> include inherited methods; see
-L<Class::MOP::Class/has_method>.
-
-=test has_method_from_anywhere_ok $thing, @methods
-
-Queries C<$thing>'s metaclass to see if C<$thing> has the methods named in
-C<@methods>.
-
-Note: This B<does> include inherited methods; see
-L<Class::MOP::Class/find_method_by_name>.
-
-=test has_no_method_from_anywhere_ok $thing, @methods
-
-Queries C<$thing>'s metaclass to ensure C<$thing> does not provide the methods
-named in C<@methods>.
-
-Note: This B<does> include inherited methods; see
-L<Class::MOP::Class/find_method_by_name>.
-
-=cut
-=======
->>>>>>> cb72473a
 
 {
     my $_has_test = sub { $tb->ok(!!$_[0]->has_method($_), "$_[1] has method $_")           };
@@ -284,30 +209,6 @@
     return;
 }
 
-<<<<<<< HEAD
-=test method_from_pkg_ok $thing, $method, $orig_pkg
-
-Given a thing (role, class, etc) and a method, test that it originally came
-from C<$orig_pkg>.
-
-=test method_not_from_pkg_ok $thing, $method, $orig_pkg
-
-Given a thing (role, class, etc) and a method, test that it did not come from
-C<$orig_pkg>.
-
-=test method_is_accessor_ok $thing, $method
-
-Given a thing (role, class, etc) and a method, test that the method is an
-accessor -- that is, it descends from L<Class::MOP::Method::Accessor>.
-
-=test method_is_not_accessor_ok $thing, $method
-
-Given a thing (role, class, etc) and a method, test that the method is B<not>
-an accessor -- that is, it does not descend from L<Class::MOP::Method::Accessor>.
-
-=cut
-=======
->>>>>>> cb72473a
 
 {
     my $_yes = sub { $tb->ok($_[0]->original_package_name eq $_[1], "$_[3] is from $_[1]")     };
@@ -336,25 +237,6 @@
     return $test->($mmeta, $orig_pkg, $meta, "${name}'s method $method");
 }
 
-<<<<<<< HEAD
-=test role_wraps_around_method_ok $role, @methods
-
-Queries C<$role>'s metaclass to see if C<$role> wraps the methods named in
-C<@methods> with an around method modifier.
-
-=test role_wraps_before_method_ok $role, @methods
-
-Queries C<$role>'s metaclass to see if C<$role> wraps the methods named in
-C<@methods> with an before method modifier.
-
-=test role_wraps_after_method_ok $role, @methods
-
-Queries C<$role>'s metaclass to see if C<$role> wraps the methods named in
-C<@methods> with an after method modifier.
-
-=cut
-=======
->>>>>>> cb72473a
 
 sub role_wraps_around_method_ok ($@) { unshift @_, 'around'; goto \&_role_wraps }
 sub role_wraps_before_method_ok ($@) { unshift @_, 'before'; goto \&_role_wraps }
@@ -376,24 +258,6 @@
     return;
 }
 
-<<<<<<< HEAD
-=test requires_method_ok $thing, @methods
-
-Queries C<$thing>'s metaclass to see if C<$thing> requires the methods named in
-C<@methods>.
-
-Note that this really only makes sense if C<$thing> is a role.
-
-=test does_not_require_method_ok $thing, @methods
-
-Queries C<$thing>'s metaclass to ensure C<$thing> does not require the methods named
-in C<@methods>.
-
-Note that this really only makes sense if C<$thing> is a role.
-
-=cut
-=======
->>>>>>> cb72473a
 
 {
     my $_is_test  = sub { $tb->ok( $_[0]->requires_method($_), "$_[1] requires method $_")         };
@@ -403,18 +267,6 @@
     sub does_not_require_method_ok ($@) { unshift @_, $_not_test; goto \&_method_ok_guts }
 }
 
-<<<<<<< HEAD
-=test is_immutable_ok $thing
-
-Passes if C<$thing> is immutable.
-
-=test is_not_immutable_ok $thing
-
-Passes if C<$thing> is not immutable; that is, is mutable.
-
-=cut
-=======
->>>>>>> cb72473a
 
 sub is_immutable_ok ($;$) {
     my ($thing, $message) = @_;
@@ -436,18 +288,6 @@
     return $tb->ok(!$meta->is_immutable, $message);
 }
 
-<<<<<<< HEAD
-=test is_pristine_ok $thing
-
-Passes if C<$thing> is pristine.  See L<Class::MOP::Class/is_pristine>.
-
-=test is_not_pristine_ok $thing
-
-Passes if C<$thing> is not pristine.  See L<Class::MOP::Class/is_pristine>.
-
-=cut
-=======
->>>>>>> cb72473a
 
 
 {
@@ -459,18 +299,6 @@
     sub is_not_pristine_ok ($) { @_ = ($_not_test, @_, q{}); goto \&_method_ok_guts }
 }
 
-<<<<<<< HEAD
-=test is_role_ok $thing
-
-Passes if C<C<$thing>'s> metaclass is a L<Moose::Meta::Role>.
-
-=test is_class_ok $thing
-
-Passes if C<C<$thing>'s> metaclass is a L<Moose::Meta::Class>.
-
-=cut
-=======
->>>>>>> cb72473a
 
 # NOTE: deprecate at some point late 2015
 sub is_role  ($) { goto \&is_role_ok  }
@@ -503,18 +331,6 @@
     return $tb->ok($is_moosey, "$thing_name is a Moose " . lc $type);
 }
 
-<<<<<<< HEAD
-=test is_anon_ok $thing
-
-Passes if C<$thing> is "anonymous".
-
-=test is_not_anon_ok $thing
-
-Passes if C<$thing> is not "anonymous".
-
-=cut
-=======
->>>>>>> cb72473a
 
 # NOTE: deprecate at some point late 2015
 sub is_anon     ($) { goto \&is_anon_ok     }
@@ -558,66 +374,6 @@
     return;
 }
 
-<<<<<<< HEAD
-=test does_metaroles_ok $thing => { $mop => [ @traits ], ... };
-
-Validate the metaclasses associated with a class/role metaclass.
-
-e.g., if I wanted to validate that the attribute trait for
-L<MooseX::AttributeShortcuts> is actually applied, I could do this:
-
-    { package TestClass; use Moose; use MooseX::AttributeShortcuts; }
-    use Test::Moose::More;
-    use Test::More;
-
-    does_metaroles_ok TestClass => {
-       attribute => ['MooseX::AttributeShortcuts::Trait::Attribute'],
-    };
-    done_testing;
-
-This function will accept either class or role metaclasses for C<$thing>.
-
-The MOPs available for classes (L<Moose::Meta::Class>) are:
-
-=for :list
-= class
-= attribute
-= method
-= wrapped_method
-= instance
-= constructor
-= destructor
-
-The MOPs available for roles (L<Moose::Meta::Role>) are:
-
-=for :list
-= role
-= attribute
-= method
-= required_method
-= wrapped_method
-= conflicting_method
-= application_to_class
-= application_to_role
-= application_to_instance
-= applied_attribute
-
-Note!  Neither this function nor C<does_not_metaroles_ok()> attempts to
-validate that the MOP type passed in is a member of the above lists.  There's
-no gain here in implementing such a check, and a negative to be had:
-specifying an invalid MOP type will result in immediate explosions, while it's
-entirely possible other MOP types will be added (either to core, via traits,
-or "let's subclass Moose::Meta::Class/etc and implement something new").
-
-
-=test does_not_metaroles_ok $thing => { $mop => [ @traits ], ... };
-
-As with L</does_metaroles_ok>, but test that the metaroles are not consumed, a
-la L</does_not_ok>.
-
-=cut
-=======
->>>>>>> cb72473a
 
 sub does_metaroles_ok($$)     { push @_, \&does_ok;     goto &_does_metaroles }
 sub does_not_metaroles_ok($$) { push @_, \&does_not_ok; goto &_does_metaroles }
@@ -708,22 +464,17 @@
     for my $attribute (@{Data::OptList::mkopt($args{attributes} || [])}) {
 
         my ($name, $opts) = @$attribute;
-        has_attribute_ok($thing, $name);
-
-        if ($opts && (my $att = find_meta($thing)->get_attribute($name))) {
-
-<<<<<<< HEAD
-The attributes list specified here is in the form of a list of names, each
-optionally followed by a hashref of options to test the attribute for; this
-hashref takes the same arguments L</validate_attribute> does.  e.g.:
-=======
+        has_attribute_ok($thing, $name)
+            or next ATTRIBUTE_LOOP;
+
+        if (!!$opts) {
+
             SKIP: {
                 skip 'Cannot examine attribute metaclass in roles', 1
                     if (find_meta($thing)->isa('Moose::Meta::Role'));
->>>>>>> cb72473a
 
                 local $THING_NAME = _thing_name($thing) . "'s attribute $name";
-                _validate_attribute($att => (
+                _validate_attribute(_find_attribute($thing, $name) => (
                     -subtest => "checking $THING_NAME",
                     %$opts,
                 ));
@@ -853,9 +604,9 @@
 
     local $Test::Builder::Level = $Test::Builder::Level + 1;
     my %thing_opts =
-        map  { $_ => delete $opts{"-$_"} }
-        map  { s/^-//; $_                }
-        grep { /^-/                      }
+        map   { $_ => delete $opts{"-$_"} }
+        apply { s/^-//                    }
+        grep  { /^-/                      }
         sort keys %opts
         ;
 
@@ -1014,7 +765,7 @@
 
 =head1 VERSION
 
-This document describes version 0.047 of Test::Moose::More - released April 24, 2017 as part of Test-Moose-More.
+This document describes version 0.048 of Test::Moose::More - released June 17, 2017 as part of Test-Moose-More.
 
 =head1 SYNOPSIS
 
@@ -1036,7 +787,7 @@
 
 By default, this package exports all test functions.  You can be more
 selective, however, and there are a number of export groups (aside from the
-default ':all') to help you achieve those dreams!
+default C<:all>) to help you achieve those dreams!
 
 =over 4
 
@@ -1054,12 +805,18 @@
 
 =head2 meta_ok $thing
 
-Tests $thing to see if it has a metaclass; $thing may be the class name or
-instance of the class you wish to check.
+Tests C<$thing> to see if it has a metaclass; C<$thing> may be the class name or
+instance of the class you wish to check.  Passes if C<$thing> has a metaclass.
+
+=head2 no_meta_ok $thing
+
+Tests C<$thing> to see if it does not have a metaclass; C<$thing> may be the class
+name or instance of the class you wish to check.  Passes if C<$thing> does not
+have a metaclass.
 
 =head2 does_ok $thing, < $role | \@roles >, [ $message ]
 
-Checks to see if $thing does the given roles.  $thing may be the class name or
+Checks to see if C<$thing> does the given roles.  C<$thing> may be the class name or
 instance of the class you wish to check.
 
 Note that the message will be taken verbatim unless it contains C<%s>
@@ -1067,8 +824,8 @@
 
 =head2 does_not_ok $thing, < $role | \@roles >, [ $message ]
 
-Checks to see if $thing does not do the given roles.  $thing may be the class
-name or instance of the class you wish to check.
+Checks to see if C<$thing> does not do the given roles.  C<$thing> may be the
+class name or instance of the class you wish to check.
 
 Note that the message will be taken verbatim unless it contains C<%s>
 somewhere; this will be replaced with the name of the role being tested for.
@@ -1080,30 +837,32 @@
 
 =head2 has_method_ok $thing, @methods
 
-Queries $thing's metaclass to see if $thing has the methods named in @methods.
+Queries C<$thing>'s metaclass to see if C<$thing> has the methods named in
+C<@methods>.
 
 Note: This does B<not> include inherited methods; see
 L<Class::MOP::Class/has_method>.
 
 =head2 has_no_method_ok $thing, @methods
 
-Queries $thing's metaclass to ensure $thing does not provide the methods named
-in @methods.
+Queries C<$thing>'s metaclass to ensure C<$thing> does not provide the methods named
+in C<@methods>.
 
 Note: This does B<not> include inherited methods; see
 L<Class::MOP::Class/has_method>.
 
 =head2 has_method_from_anywhere_ok $thing, @methods
 
-Queries $thing's metaclass to see if $thing has the methods named in @methods.
+Queries C<$thing>'s metaclass to see if C<$thing> has the methods named in
+C<@methods>.
 
 Note: This B<does> include inherited methods; see
 L<Class::MOP::Class/find_method_by_name>.
 
 =head2 has_no_method_from_anywhere_ok $thing, @methods
 
-Queries $thing's metaclass to ensure $thing does not provide the methods named
-in @methods.
+Queries C<$thing>'s metaclass to ensure C<$thing> does not provide the methods
+named in C<@methods>.
 
 Note: This B<does> include inherited methods; see
 L<Class::MOP::Class/find_method_by_name>.
@@ -1111,73 +870,83 @@
 =head2 method_from_pkg_ok $thing, $method, $orig_pkg
 
 Given a thing (role, class, etc) and a method, test that it originally came
-from $orig_pkg.
+from C<$orig_pkg>.
 
 =head2 method_not_from_pkg_ok $thing, $method, $orig_pkg
 
 Given a thing (role, class, etc) and a method, test that it did not come from
-$orig_pkg.
+C<$orig_pkg>.
+
+=head2 method_is_accessor_ok $thing, $method
+
+Given a thing (role, class, etc) and a method, test that the method is an
+accessor -- that is, it descends from L<Class::MOP::Method::Accessor>.
+
+=head2 method_is_not_accessor_ok $thing, $method
+
+Given a thing (role, class, etc) and a method, test that the method is B<not>
+an accessor -- that is, it does not descend from L<Class::MOP::Method::Accessor>.
 
 =head2 role_wraps_around_method_ok $role, @methods
 
-Queries $role's metaclass to see if $role wraps the methods named in
-@methods with an around method modifier.
+Queries C<$role>'s metaclass to see if C<$role> wraps the methods named in
+C<@methods> with an around method modifier.
 
 =head2 role_wraps_before_method_ok $role, @methods
 
-Queries $role's metaclass to see if $role wraps the methods named in
-@methods with an before method modifier.
+Queries C<$role>'s metaclass to see if C<$role> wraps the methods named in
+C<@methods> with an before method modifier.
 
 =head2 role_wraps_after_method_ok $role, @methods
 
-Queries $role's metaclass to see if $role wraps the methods named in
-@methods with an after method modifier.
+Queries C<$role>'s metaclass to see if C<$role> wraps the methods named in
+C<@methods> with an after method modifier.
 
 =head2 requires_method_ok $thing, @methods
 
-Queries $thing's metaclass to see if $thing requires the methods named in
-@methods.
-
-Note that this really only makes sense if $thing is a role.
+Queries C<$thing>'s metaclass to see if C<$thing> requires the methods named in
+C<@methods>.
+
+Note that this really only makes sense if C<$thing> is a role.
 
 =head2 does_not_require_method_ok $thing, @methods
 
-Queries $thing's metaclass to ensure $thing does not require the methods named
-in @methods.
-
-Note that this really only makes sense if $thing is a role.
+Queries C<$thing>'s metaclass to ensure C<$thing> does not require the methods named
+in C<@methods>.
+
+Note that this really only makes sense if C<$thing> is a role.
 
 =head2 is_immutable_ok $thing
 
-Passes if $thing is immutable.
+Passes if C<$thing> is immutable.
 
 =head2 is_not_immutable_ok $thing
 
-Passes if $thing is not immutable; that is, is mutable.
+Passes if C<$thing> is not immutable; that is, is mutable.
 
 =head2 is_pristine_ok $thing
 
-Passes if $thing is pristine.  See L<Class::MOP::Class/is_pristine>.
+Passes if C<$thing> is pristine.  See L<Class::MOP::Class/is_pristine>.
 
 =head2 is_not_pristine_ok $thing
 
-Passes if $thing is not pristine.  See L<Class::MOP::Class/is_pristine>.
+Passes if C<$thing> is not pristine.  See L<Class::MOP::Class/is_pristine>.
 
 =head2 is_role_ok $thing
 
-Passes if $thing's metaclass is a L<Moose::Meta::Role>.
+Passes if C<C<$thing>'s> metaclass is a L<Moose::Meta::Role>.
 
 =head2 is_class_ok $thing
 
-Passes if $thing's metaclass is a L<Moose::Meta::Class>.
+Passes if C<C<$thing>'s> metaclass is a L<Moose::Meta::Class>.
 
 =head2 is_anon_ok $thing
 
-Passes if $thing is "anonymous".
+Passes if C<$thing> is "anonymous".
 
 =head2 is_not_anon_ok $thing
 
-Passes if $thing is not "anonymous".
+Passes if C<$thing> is not "anonymous".
 
 =head2 check_sugar_removed_ok $thing
 
@@ -1204,7 +973,7 @@
     };
     done_testing;
 
-This function will accept either class or role metaclasses for $thing.
+This function will accept either class or role metaclasses for C<$thing>.
 
 The MOPs available for classes (L<Moose::Meta::Class>) are:
 
@@ -1252,12 +1021,12 @@
 
 =back
 
-Note!  Neither this function nor does_not_metaroles_ok() attempts to validate
-that the MOP type passed in is a member of the above lists.  There's no gain
-here in implementing such a check, and a negative to be had: specifying an
-invalid MOP type will result in immediate explosions, while it's entirely
-possible other MOP types will be added (either to core, via traits, or "let's
-subclass Moose::Meta::Class/etc and implement something new").
+Note!  Neither this function nor C<does_not_metaroles_ok()> attempts to
+validate that the MOP type passed in is a member of the above lists.  There's
+no gain here in implementing such a check, and a negative to be had:
+specifying an invalid MOP type will result in immediate explosions, while it's
+entirely possible other MOP types will be added (either to core, via traits,
+or "let's subclass Moose::Meta::Class/etc and implement something new").
 
 =head2 does_not_metaroles_ok $thing => { $mop => [ @traits ], ... };
 
@@ -1324,9 +1093,9 @@
 
 attributes => [ ... ]
 
-The attributes list specified here is in the form of a list of names, each optionally
-followed by a hashref of options to test the attribute for; this hashref takes the
-same arguments L</validate_attribute> does.  e.g.:
+The attributes list specified here is in the form of a list of names, each
+optionally followed by a hashref of options to test the attribute for; this
+hashref takes the same arguments L</validate_attribute> does.  e.g.:
 
     validate_thing $thing => (
 
@@ -1573,196 +1342,23 @@
 class_metaroles => { $mop => [ $role, ... ], ... }
 
 Checks metaclasses to ensure the given metaroles are applied.  See
-<<<<<<< HEAD
+L</does_metaroles_ok>.
+
+=item *
+
+no_class_metaroles => { $mop => [ $role, ... ], ... }
+
+Checks metaclasses to ensure the given metaroles are applied.  See
 L</does_not_metaroles_ok>.
 
-* class_metaclasses => { $mop => { ... }, ... }
+=item *
+
+class_metaclasses => { $mop => { ... }, ... }
 
 Validates this class' metaclasses: that is, given a MOP type (e.g. role,
 attribute, method, ...) and a hashref, find the associated metaclass of the
 given type and invoke L</validate_thing> on it, using the hashref as options
 for C<validate_thing()>.
-
-e.g.
-
-    validate_class 'TestClass' => (
-        metaclasses  => {
-            attribute => {
-                isa  => [ 'Moose::Meta::Attribute' ],
-                does => [ 'MetaRole::attribute'    ],
-            },
-        },
-    );
-
-...yields:
-
-    ok 1 - TestClass has a metaclass
-    ok 2 - TestClass is a Moose class
-    # Subtest: Checking the attribute metaclass, Moose::Meta::Class::__ANON__::SERIAL::1
-        ok 1 - TestClass's attribute metaclass has a metaclass
-        ok 2 - TestClass's attribute metaclass is a Moose class
-        ok 3 - TestClass's attribute metaclass isa Moose::Meta::Attribute
-        ok 4 - TestClass's attribute metaclass does MetaRole::attribute
-        1..4
-    ok 3 - Checking the attribute metaclass, Moose::Meta::Class::__ANON__::SERIAL::1
-
-=end :list
-
-=cut
-
-sub validate_thing ($@) { _validate_subtest_wrapper(\&_validate_thing_guts, @_) }
-sub validate_class ($@) { _validate_subtest_wrapper(\&_validate_class_guts, @_) }
-sub validate_role  ($@) { _validate_subtest_wrapper(\&_validate_role_guts,  @_) }
-
-sub _validate_subtest_wrapper {
-    my ($func, $thing, %args) = @_;
-
-    # note incrementing by 2 because of our upper curried function
-    local $Test::Builder::Level = $Test::Builder::Level + 2;
-
-    # run tests w/o a subtest wrapper...
-    return $func->($thing => %args)
-        unless $args{-subtest};
-
-    $args{-subtest} = _thing_name($thing)
-        if "$args{-subtest}" eq '1';
-
-    # ...or with one.
-    return $tb->subtest(delete $args{-subtest} => sub { $func->($thing => %args) });
-}
-
-sub _validate_thing_guts {
-    my ($thing, %args) = @_;
-
-    local $Test::Builder::Level = $Test::Builder::Level + 1;
-
-    my $meta = find_meta($thing);
-    my $name = _thing_name($thing, $meta);
-
-    ### anonymous...
-    $args{anonymous} ? is_anon_ok $thing : is_not_anon_ok $thing
-        if exists $args{anonymous};
-
-    ### sugar checking...
-    $args{sugar} ? check_sugar_ok $thing : check_sugar_removed_ok $thing
-        if exists $args{sugar};
-
-    # metaclass checking
-    for my $mop (sort keys %{ $args{metaclasses} || {} }) {
-
-        my $mop_metaclass = get_mop_metaclass_for $mop => $meta;
-
-        local $THING_NAME = "${name}'s $mop metaclass";
-        validate_class $mop_metaclass => (
-            -subtest => "Checking the $mop metaclass, $mop_metaclass",
-            %{ $args{metaclasses}->{$mop} },
-        );
-    }
-
-    ### roles...
-    do { does_ok($thing, $_) for @{$args{does}} }
-        if exists $args{does};
-    do { does_not_ok($thing, $_) for @{$args{does_not}} }
-        if exists $args{does_not};
-
-    ### methods...
-    do { has_method_ok($thing, $_) for @{$args{methods}} }
-        if exists $args{methods};
-    do { has_no_method_ok($thing, $_) for @{$args{no_methods}} }
-        if exists $args{no_methods};
-
-    ### attributes...
-    ATTRIBUTE_LOOP:
-    for my $attribute (@{Data::OptList::mkopt($args{attributes} || [])}) {
-
-        my ($name, $opts) = @$attribute;
-        has_attribute_ok($thing, $name)
-            or next ATTRIBUTE_LOOP;
-
-        if (!!$opts) {
-
-            SKIP: {
-                skip 'Cannot examine attribute metaclass in roles', 1
-                    if (find_meta($thing)->isa('Moose::Meta::Role'));
-
-                local $THING_NAME = _thing_name($thing) . "'s attribute $name";
-                _validate_attribute(_find_attribute($thing, $name) => (
-                    -subtest => "checking $THING_NAME",
-                    %$opts,
-                ));
-            }
-        }
-    }
-
-    return;
-}
-
-sub _validate_class_guts {
-    my ($class, %args) = @_;
-
-    local $Test::Builder::Level = $Test::Builder::Level + 1;
-    return unless is_class_ok $class;
-
-    my $meta = find_meta($class);
-    my $name = _thing_name($class, $meta);
-
-    do { ok($class->isa($_), "$name isa $_") for @{$args{isa}} }
-        if exists $args{isa};
-
-    # check our mutability
-    do { is_immutable_ok $class }
-        if exists $args{immutable} && $args{immutable};
-    do { is_not_immutable_ok $class }
-        if exists $args{immutable} && !$args{immutable};
-
-    # metaclass / metarole checking
-    do { does_metaroles_ok $class => $args{class_metaroles} }
-        if exists $args{class_metaroles};
-    do { does_not_metaroles_ok $class => $args{no_class_metaroles} }
-        if exists $args{no_class_metaroles};
-
-    confess 'Cannot specify both a metaclasses and class_metaclasses to validate_class()!'
-        if $args{class_metaclasses} && $args{metaclasses};
-
-    $args{metaclasses} = $args{class_metaclasses}
-        if exists $args{class_metaclasses};
-
-    return validate_thing $class => %args;
-}
-
-# _validate_role_guts() is where the main logic of validate_role() lives;
-# we're broken out here so as to allow it all to be easily wrapped -- or not
-# -- in a subtest.
-
-sub _validate_role_guts {
-    my ($role, %args) = @_;
-
-    local $Test::Builder::Level = $Test::Builder::Level + 1;
-
-    # basic role validation
-    return unless is_role_ok $role;
-
-    requires_method_ok($role => @{ $args{required_methods} })
-        if defined $args{required_methods};
-=======
-L</does_metaroles_ok>.
->>>>>>> cb72473a
-
-=item *
-
-no_class_metaroles => { $mop => [ $role, ... ], ... }
-
-Checks metaclasses to ensure the given metaroles are applied.  See
-L</does_not_metaroles_ok>.
-
-=item *
-
-class_metaclasses => { $mop => { ... }, ... }
-
-Validates this class' metaclasses: that is, given a MOP type (e.g. role,
-attribute, method, ...) and a hashref, find the associated metaclass of the
-given type and invoke L</validate_thing> on it, using the hashref as options
-for validate_thing().
 
 e.g.
 
@@ -1864,97 +1460,7 @@
 attribute?" test) will be wrapped in a subtest, the name of which will be
 whatever C<-subtest> is set to.
 
-<<<<<<< HEAD
-* is => ro|rw
-
-Tests for reader/writer options set as one would expect.
-
-* isa => ...
-
-Validates that the attribute requires its value to be a given type.
-
-* does => ...
-
-Validates that the attribute requires its value to do a given role.
-
-* builder => '...'
-
-Validates that the attribute expects the method name given to be its builder.
-
-* default => ...
-
-Validates that the attribute has the given default.
-
-* init_arg => '...'
-
-Validates that the attribute has the given initial argument name.
-
-* lazy => 0|1
-
-Validates that the attribute is/isn't lazy.
-
-* required => 0|1
-
-Validates that setting the attribute's value is/isn't required.
-
-=end :list
-
-=cut
-
-sub _validate_attribute       { _validate_subtest_wrapper(\&__validate_attribute_guts,                 @_) }
-sub validate_attribute ($$@)  { _validate_subtest_wrapper( \&_validate_attribute_guts, [shift, shift], @_) }
-
-sub _validate_attribute_guts {
-    my ($thingname, %opts) = @_;
-    my ($thing, $name) = @$thingname;
-
-    local $Test::Builder::Level = $Test::Builder::Level + 1;
-    return unless has_attribute_ok($thing, $name);
-    my $att = _find_attribute($thing => $name);
-
-    local $THING_NAME = _thing_name($thing) . "'s attribute $name";
-    return _validate_attribute($att, %opts);
-}
-
-sub __validate_attribute_guts {
-    my ($att, %opts) = @_;
-
-    local $Test::Builder::Level = $Test::Builder::Level + 1;
-    my %thing_opts =
-        map   { $_ => delete $opts{"-$_"} }
-        apply { s/^-//                    }
-        grep  { /^-/                      }
-        sort keys %opts
-        ;
-
-    $thing_opts{does} = [ map { resolve_metatrait_alias(Attribute => $_) } @{$thing_opts{does}} ]
-        if $thing_opts{does};
-
-    ### %thing_opts
-    {
-        # If $THING_NAME is set, we're processing an attribute metaclass via
-        # _validate_attribute_guts() or _validate_thing_guts()
-        local $THING_NAME = "${THING_NAME}'s metaclass"
-            if !!$THING_NAME;
-        validate_class $att => %thing_opts
-            if keys %thing_opts;
-    }
-
-    return _attribute_options_ok($att, %opts);
-}
-
-sub attribute_options_ok ($$@) {
-    my ($thing, $name, %opts) = @_;
-
-    local $Test::Builder::Level = $Test::Builder::Level + 1;
-    return unless has_attribute_ok($thing, $name);
-    my $att = _find_attribute($thing => $name);
-
-    return _validate_subtest_wrapper(\&_attribute_options_ok => ($att, %opts));
-}
-=======
-=item *
->>>>>>> cb72473a
+=item *
 
 is => ro|rw
 
@@ -2037,13 +1543,7 @@
 
 =over 4
 
-<<<<<<< HEAD
-By default, this package exports all test functions.  You can be more
-selective, however, and there are a number of export groups (aside from the
-default C<:all>) to help you achieve those dreams!
-=======
-=item *
->>>>>>> cb72473a
+=item *
 
 Chad Granum <chad.granum@dreamhost.com>
 
@@ -2055,7 +1555,7 @@
 
 =head1 COPYRIGHT AND LICENSE
 
-This software is Copyright (c) 2012 by Chris Weyl.
+This software is Copyright (c) 2017, 2016, 2015, 2014, 2013, 2012 by Chris Weyl.
 
 This is free software, licensed under:
 
