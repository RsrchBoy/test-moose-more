#
# This file is part of Test-Moose-More
#
# This software is Copyright (c) 2012 by Chris Weyl.
#
# This is free software, licensed under:
#
#   The GNU Lesser General Public License, Version 2.1, February 1999
#
package Test::Moose::More;
our $AUTHORITY = 'cpan:RSRCHBOY';
# git description: 0.037-3-g7fcead6
$Test::Moose::More::VERSION = '0.038';

# ABSTRACT: More tools for testing Moose packages

use strict;
use warnings;

use Sub::Exporter::Progressive -setup => {
    exports => [ qw{
        attribute_options_ok
        check_sugar_ok
        check_sugar_removed_ok
        does_not_ok
        does_ok
        has_attribute_ok
        has_method_ok
        is_anon_ok
        is_class_ok
        is_immutable_ok
        is_not_anon_ok
        is_not_immutable_ok
        is_role_ok
        meta_ok
        requires_method_ok
        validate_attribute
        validate_class
        validate_role
        validate_thing
        with_immutable

        role_wraps_around_method_ok
        role_wraps_before_method_ok
        role_wraps_after_method_ok

        is_anon
        is_class
        is_not_anon
        is_role
    } ],
    groups  => { default => [ ':all' ] },
};

use Test::Builder;
use Test::More;
use Test::Moose 'with_immutable';
use Scalar::Util 'blessed';
use Syntax::Keyword::Junction 'any';
use Moose::Util 'resolve_metatrait_alias', 'does_role', 'find_meta';
use Moose::Util::TypeConstraints;
use Data::OptList;

# debugging...
#use Smart::Comments;

my $tb = Test::Builder->new();

our $THING_NAME;

sub _thing_name {
    my ($thing, $thing_meta) = @_;

    return $THING_NAME if $THING_NAME;

    $thing_meta ||= find_meta($thing);

    # try very hard to come up with a meaningful name
    my $desc
        = !!$thing_meta  ? $thing_meta->name
        : blessed $thing ? ref $thing
        : ref $thing     ? 'The object'
        :                  $thing
        ;

    return $desc;
}


sub meta_ok ($;$) {
    my ($thing, $message) = @_;

    my $thing_meta = find_meta($thing);
    $message ||= _thing_name($thing, $thing_meta) . ' has a meta';

    return $tb->ok(!!$thing_meta, $message);
}


sub does_ok ($$;$) {
    my ($thing, $roles, $message) = @_;

    my $thing_meta = find_meta($thing);

    $roles     = [ $roles ] unless ref $roles;
    $message ||= _thing_name($thing, $thing_meta) . ' does %s';

    BEGIN { warnings::unimport 'redundant' if $^V gt v5.21.1 }
    $tb->ok(!!$thing_meta->does_role($_), sprintf($message, $_))
        for @$roles;

    return;
}


sub does_not_ok ($$;$) {
    my ($thing, $roles, $message) = @_;

    my $thing_meta = find_meta($thing);

    $roles     = [ $roles ] unless ref $roles;
    $message ||= _thing_name($thing, $thing_meta) . ' does not do %s';

    BEGIN { warnings::unimport 'redundant' if $^V gt v5.21.1 }
    $tb->ok(!$thing_meta->does_role($_), sprintf($message, $_))
        for @$roles;

    return;
}


# helper to dig for an attribute
sub _find_attribute {
    my ($thing, $attr_name) = @_;

    my $meta = find_meta($thing);

    # if $thing is a role, find_attribute_by_name() is not available to us
    return $meta->isa('Moose::Meta::Role')
        ? $meta->get_attribute($attr_name)
        : $meta->find_attribute_by_name($attr_name)
        ;
}

sub has_attribute_ok ($$;$) {
    my ($thing, $attr_name, $message) = @_;

    $message ||= _thing_name($thing) . " has an attribute named $attr_name";
    return $tb->ok(!!_find_attribute($thing => $attr_name), $message);
}


sub has_method_ok ($@) {
    my ($thing, @methods) = @_;

    ### $thing
    my $meta = find_meta($thing);
    my $name = $meta->name;

    ### @methods
    $tb->ok(!!$meta->has_method($_), "$name has method $_")
        for @methods;

    return;
}


sub role_wraps_around_method_ok ($@) { unshift @_, 'around'; goto \&_role_wraps }
sub role_wraps_before_method_ok ($@) { unshift @_, 'before'; goto \&_role_wraps }
sub role_wraps_after_method_ok  ($@) { unshift @_, 'after';  goto \&_role_wraps }

sub _role_wraps {
    my ($style, $thing, @methods) = @_;

    my $meta_method = "get_${style}_method_modifiers";

    ### $thing
    my $meta = find_meta($thing);
    my $name = $meta->name;

    ### @methods
    $tb->ok(!!$meta->$meta_method($_), "$name wraps $style method $_")
        for @methods;

    return;
}


sub requires_method_ok ($@) {
    my ($thing, @methods) = @_;

    ### $thing
    my $meta = find_meta($thing);
    my $name = $meta->name;

    ### @methods
    $tb->ok(!!$meta->requires_method($_), "$name requires method $_")
        for @methods;

    return;
}


sub is_immutable_ok ($;$) {
    my ($thing, $message) = @_;

    ### $thing
    my $meta = find_meta($thing);

    $message ||= _thing_name($thing, $meta) . ' is immutable';
    return $tb->ok($meta->is_immutable, $message);
}

sub is_not_immutable_ok ($;$) {
    my ($thing, $message) = @_;

    ### $thing
    my $meta = find_meta($thing);

    $message ||= _thing_name($thing, $meta) . ' is not immutable';
    return $tb->ok(!$meta->is_immutable, $message);
}


# NOTE: deprecate at some point late 2015
sub is_role  ($) { goto \&is_role_ok  }
sub is_class ($) { goto \&is_class_ok }

sub is_role_ok  ($) { unshift @_, 'Role';  goto \&_is_moosey_ok }
sub is_class_ok ($) { unshift @_, 'Class'; goto \&_is_moosey_ok }

sub _is_moosey_ok {
    my ($type, $thing) =  @_;

    my $thing_name = _thing_name($thing);

    my $meta = find_meta($thing);
    $tb->ok(!!$meta, "$thing_name has a metaclass");
    return unless !!$meta;

    my $is_moosey = $meta->isa("Moose::Meta::$type");

    # special check for class -- this will happen when, say, you're validating
    # an attribute and it's a bog standard Moose::Meta::Attribute: strictly
    # speaking its metaclass is Class::MOPish, but really,
    # a Moose::Meta::Attribute is a Moose class.  Or arguably so.  Certainly
    # in the context of what we're asking about here.  Better approaches to
    # this welcomed as pull requests :)

    $is_moosey ||= ($meta->name || q{}) =~ /^Moose::Meta::/
        if $type eq 'Class';

    return $tb->ok($is_moosey, "$thing_name is a Moose " . lc $type);
}


# NOTE: deprecate at some point late 2015
sub is_anon     ($) { goto \&is_anon_ok     }
sub is_not_anon ($) { goto \&is_not_anon_ok }

sub is_anon_ok ($) {
    my ($thing, $message) = @_;

    my $thing_meta = find_meta($thing);
    $message ||= _thing_name($thing, $thing_meta) . ' is anonymous';

    return $tb->ok(!!$thing_meta->is_anon, $message);
}

sub is_not_anon_ok ($) {
    my ($thing, $message) = @_;

    my $thing_meta = find_meta($thing);
    $message ||= _thing_name($thing, $thing_meta) . ' is not anonymous';

    return $tb->ok(!$thing_meta->is_anon, $message);
}


sub known_sugar () { qw{ has around augment inner before after blessed confess } }

sub check_sugar_removed_ok ($) {
    my $t = shift @_;

    # check some (not all) Moose sugar to make sure it has been cleared
    $tb->ok(!$t->can($_) => "$t cannot $_") for known_sugar;

    return;
}


sub check_sugar_ok ($) {
    my $t = shift @_;

    # check some (not all) Moose sugar to make sure it has been cleared
    $tb->ok($t->can($_) => "$t can $_") for known_sugar;

    return;
}



sub validate_thing ($@) { _validate_subtest_wrapper(\&_validate_thing_guts, @_) }
sub validate_class ($@) { _validate_subtest_wrapper(\&_validate_class_guts, @_) }
sub validate_role  ($@) { _validate_subtest_wrapper(\&_validate_role_guts,  @_) }

sub _validate_subtest_wrapper {
    my ($func, $thing, %args) = @_;

    # note incrementing by 2 because of our upper curried function
    local $Test::Builder::Level = $Test::Builder::Level + 2;

    # run tests w/o a subtest wrapper...
    return $func->($thing => %args)
        unless $args{-subtest};

    # ...or with one.
    return $tb->subtest(delete $args{-subtest} => sub { $func->($thing => %args) });
}

sub _validate_thing_guts {
    my ($thing, %args) = @_;

    local $Test::Builder::Level = $Test::Builder::Level + 1;

    ### anonymous...
    $args{anonymous} ? is_anon_ok $thing : is_not_anon_ok $thing
        if exists $args{anonymous};

    ### sugar checking...
    $args{sugar} ? check_sugar_ok $thing : check_sugar_removed_ok $thing
        if exists $args{sugar};

    ### roles...
    do { does_ok($thing, $_) for @{$args{does}} }
        if exists $args{does};
    do { does_not_ok($thing, $_) for @{$args{does_not}} }
        if exists $args{does_not};

    ### methods...
    do { has_method_ok($thing, $_) for @{$args{methods}} }
        if exists $args{methods};

    ### attributes...
    ATTRIBUTE_LOOP:
    for my $attribute (@{Data::OptList::mkopt($args{attributes} || [])}) {

        my ($name, $opts) = @$attribute;
        has_attribute_ok($thing, $name);

        if ($opts && (my $att = find_meta($thing)->get_attribute($name))) {

            SKIP: {
                skip 'Cannot examine attribute metaclass in roles', 1
                    if (find_meta($thing)->isa('Moose::Meta::Role'));

                local $THING_NAME = _thing_name($thing) . "'s attribute $name";
                _validate_attribute($att => (
                    -subtest => "checking $THING_NAME",
                    %$opts,
                ));
            }
        }
    }

    return;
}

sub _validate_class_guts {
    my ($class, %args) = @_;

    local $Test::Builder::Level = $Test::Builder::Level + 1;
    return unless is_class_ok $class;

    my $name = ref $class || $class;
    do { ok($class->isa($_), "$name isa $_") for @{$args{isa}} }
        if exists $args{isa};

    # check our mutability
    do { is_immutable_ok $class }
        if exists $args{immutable} && $args{immutable};
    do { is_not_immutable_ok $class }
        if exists $args{immutable} && !$args{immutable};

    return validate_thing $class => %args;
}

# _validate_role_guts() is where the main logic of validate_role() lives;
# we're broken out here so as to allow it all to be easily wrapped -- or not
# -- in a subtest.

sub _validate_role_guts {
    my ($role, %args) = @_;

    local $Test::Builder::Level = $Test::Builder::Level + 1;

    # basic role validation
    return unless is_role_ok $role;

    requires_method_ok($role => @{ $args{required_methods} })
        if defined $args{required_methods};

    role_wraps_before_method_ok($role => @{ $args{before} })
        if defined $args{before};
    role_wraps_around_method_ok($role => @{ $args{around} })
        if defined $args{around};
    role_wraps_after_method_ok($role => @{ $args{after} })
        if defined $args{after};

    $args{-compose}
        ?        validate_thing $role => %args
        : return validate_thing $role => %args
        ;

    # compose it and validate that class.
    my $anon = Moose::Meta::Class->create_anon_class(
        roles => [$role],
        methods => { map { $_ => sub {} } @{ $args{required_methods} || [] } },
    );

    # take anything in required_methods and put it in methods for this test
    $args{methods}
        = defined $args{methods}
        ? [ @{$args{methods}}, @{$args{required_methods} || []} ]
        : [ @{$args{required_methods}                    || []} ]
        ;
    delete $args{required_methods};
    # and add a test for the role we're actually testing...
    $args{does} = [ $role, @{ $args{does} || [] } ];

    # aaaand a subtest wrapper to make it easier to read...
    return validate_class $anon->name => (
        -subtest => 'role composed into ' . $anon->name,
        %args,
    );
}


sub _validate_attribute { _validate_subtest_wrapper(\&__validate_attribute_guts,                 @_) }
sub validate_attribute  { _validate_subtest_wrapper( \&_validate_attribute_guts, [shift, shift], @_) }

sub _validate_attribute_guts {
    my ($thingname, %opts) = @_;
    my ($thing, $name) = @$thingname;

    local $Test::Builder::Level = $Test::Builder::Level + 1;
    return unless has_attribute_ok($thing, $name);
    my $att = _find_attribute($thing => $name);

    return _validate_attribute($att, %opts);
}

<<<<<<< HEAD
    validate_attribute TestClass => foo => (

        # tests the attribute metaclass instance to ensure it does the roles
        -does => [ 'TestRole' ],
        # tests the attribute metaclass instance's inheritance
        -isa  => [ 'Moose::Meta::Attribute' ], # for demonstration's sake

        traits   => [ 'TestRole' ],
        isa      => 'Int',
        does     => 'Bar',
        handles  => { },
        reader   => 'foo',
        builder  => '_build_foo',
        default  => undef,
        init_arg => 'foo',
        lazy     => 1,
        required => undef,
    );

Options passed to validate_attribute() prefixed with '-' test the attribute's metaclass
instance rather than a setting on the attribute; that is, '-does' ensures that the
metaclass does a particular role (e.g. L<MooseX::AttributeShortcuts>), while 'does' tests
the setting of the attribute to require the value do a given role.

This function takes all the options L</attribute_options_ok> takes, as well as
the following:

=begin :list

* -subtest => 'subtest name...'

If set, all tests run will be wrapped in a subtest, the name of which will be
whatever C<-subtest> is set to.

=end :list

=test attribute_options_ok

Validates that an attribute is set up as expected; like validate_attribute(),
but only concerns itself with attribute options.

Note that some of these options will skip if used against attributes defined in a role.

=begin :list

* is => ro|rw

Tests for reader/writer options set as one would expect.

* isa => ...

Validates that the attribute requires its value to be a given type.

* does => ...

Validates that the attribute requires its value to do a given role.

* builder => '...'

Validates that the attribute expects the method name given to be its builder.

* default => ...

Validates that the attribute has the given default.

* init_arg => '...'

Validates that the attribute has the given initial argument name.

* lazy => 0|1

Validates that the attribute is/isn't lazy.

* required => 0|1

Validates that setting the attribute's value is/isn't required.

=end :list

=cut

sub _validate_attribute       { _validate_subtest_wrapper(\&__validate_attribute_guts,                 @_) }
sub validate_attribute ($$@)  { _validate_subtest_wrapper( \&_validate_attribute_guts, [shift, shift], @_) }

sub _validate_attribute_guts {
    my ($thingname, %opts) = @_;
    my ($thing, $name) = @$thingname;

    local $Test::Builder::Level = $Test::Builder::Level + 1;
    return unless has_attribute_ok($thing, $name);
    my $att = _find_attribute($thing => $name);

    return _validate_attribute($att, %opts);
}

=======
>>>>>>> 065b329f
sub __validate_attribute_guts {
    my ($att, %opts) = @_;

    local $Test::Builder::Level = $Test::Builder::Level + 1;
    my %thing_opts =
        map  { $_ => delete $opts{"-$_"} }
        map  { s/^-//; $_                }
        grep { /^-/                      }
        sort keys %opts
        ;

    $thing_opts{does} = [ map { resolve_metatrait_alias(Attribute => $_) } @{$thing_opts{does}} ]
        if $thing_opts{does};

    ### %thing_opts
    validate_class $att => %thing_opts
        if keys %thing_opts;

    return _attribute_options_ok($att, %opts);
}

sub attribute_options_ok ($$@) {
    my ($thing, $name, %opts) = @_;

    local $Test::Builder::Level = $Test::Builder::Level + 1;
    return unless has_attribute_ok($thing, $name);
    my $att = _find_attribute($thing => $name);

    return _attribute_options_ok($att, %opts);
}

sub _attribute_options_ok {
    my ($att, %opts) = @_;

    goto \&_role_attribute_options_ok
        if $att->isa('Moose::Meta::Role::Attribute');
    goto \&_class_attribute_options_ok;
}

sub _role_attribute_options_ok {
    my ($att, %opts) = @_;

    local $Test::Builder::Level = $Test::Builder::Level + 1;
    my $name                    = $att->name;
    my $thing_name              = _thing_name($name, $att);

    exists $opts{required} and delete $opts{required}
        ? ok($att->is_required,  "$thing_name is required")
        : ok(!$att->is_required, "$thing_name is not required")
        ;

    exists $opts{lazy} and delete $opts{lazy}
        ? ok($att->is_lazy,  "$thing_name is lazy")
        : ok(!$att->is_lazy, "$thing_name is not lazy")
        ;

    exists $opts{coerce} and delete $opts{coerce}
        ? ok( $att->should_coerce, "$thing_name should coerce")
        : ok(!$att->should_coerce, "$thing_name should not coerce")
        ;

    ### for now, skip role attributes: blessed $att
    return $tb->skip('cannot yet test role attribute layouts')
        if keys %opts;
}

sub _class_attribute_options_ok {
    my ($att, %opts) = @_;

    my @check_opts =
        qw{ reader writer accessor predicate default builder clearer };
    my @unhandled_opts = qw{ isa does handles traits };

    local $Test::Builder::Level = $Test::Builder::Level + 1;
    my $name = $att->name;

    my $thing_name = _thing_name($name, $att);

    # XXX do we really want to do this?
    if (my $is = delete $opts{is}) {
        $opts{accessor} = $name if $is eq 'rw' && ! exists $opts{accessor};
        $opts{reader}   = $name if $is eq 'ro' && ! exists $opts{reader};
    }

    # helper to check an attribute option we expect to be a string, !exist, or
    # undef
    my $check = sub {
        my $property = shift || $_;
        my $value    = delete $opts{$property};
        my $has      = "has_$property";

        # deeper and deeper down the rabbit hole...
        local $Test::Builder::Level = $Test::Builder::Level + 1;

        defined $value
            ? ok($att->$has,  "$thing_name has a $property")
            : ok(!$att->$has, "$thing_name does not have a $property")
            ;
        is($att->$property, $value, "$thing_name option $property correct")
    };

    exists $opts{required} and delete $opts{required}
        ? ok($att->is_required,  "$thing_name is required")
        : ok(!$att->is_required, "$thing_name is not required")
        ;

    $check->($_) for grep { any(@check_opts) eq $_ } sort keys %opts;

    do { $tb->skip("cannot test '$_' options yet", 1); delete $opts{$_} }
        for grep { exists $opts{$_} } @unhandled_opts;

    if (exists $opts{init_arg}) {

        $opts{init_arg}
            ?  $check->('init_arg')
            : ok(!$att->has_init_arg, "$thing_name has no init_arg")
            ;
        delete $opts{init_arg};
    }

    exists $opts{lazy} and delete $opts{lazy}
        ? ok($att->is_lazy,  "$thing_name is lazy")
        : ok(!$att->is_lazy, "$thing_name is not lazy")
        ;

    exists $opts{coerce} and delete $opts{coerce}
        ? ok( $att->should_coerce, "$thing_name should coerce")
        : ok(!$att->should_coerce, "$thing_name should not coerce")
        ;

    for my $opt (sort keys %opts) {

        do { fail "unknown attribute option: $opt"; next }
            unless $att->meta->find_attribute_by_name($opt);

        $check->($opt);
    }

    #fail "unknown attribute option: $_"
        #for sort keys %opts;

    return;
}

1;

!!42;

__END__

=pod

=encoding UTF-8

=for :stopwords Chris Weyl Chad Etheridge Granum Karen subtest

=for :stopwords Wishlist flattr flattr'ed gittip gittip'ed

=head1 NAME

Test::Moose::More - More tools for testing Moose packages

=head1 VERSION

This document describes version 0.038 of Test::Moose::More - released June 22, 2016 as part of Test-Moose-More.

=head1 SYNOPSIS

    use Test::Moose::More;

    is_class_ok 'Some::Class';
    is_role_ok  'Some::Role';
    has_method_ok 'Some::Class', 'foo';

    # ... etc

=head1 DESCRIPTION

This package contains a number of additional tests that can be employed
against Moose classes/roles.  It is intended to replace L<Test::Moose> in your
tests, and re-exports any tests that it has and we do not, yet.

=head1 FUNCTIONS

=head2 known_sugar

Returns a list of all the known standard Moose sugar (has, extends, etc).

=head1 TEST FUNCTIONS

=head2 meta_ok $thing

Tests $thing to see if it has a metaclass; $thing may be the class name or
instance of the class you wish to check.

=head2 does_ok $thing, < $role | \@roles >, [ $message ]

Checks to see if $thing does the given roles.  $thing may be the class name or
instance of the class you wish to check.

Note that the message will be taken verbatim unless it contains C<%s>
somewhere; this will be replaced with the name of the role being tested for.

=head2 does_not_ok $thing, < $role | \@roles >, [ $message ]

Checks to see if $thing does not do the given roles.  $thing may be the class
name or instance of the class you wish to check.

Note that the message will be taken verbatim unless it contains C<%s>
somewhere; this will be replaced with the name of the role being tested for.

=head2 has_attribute_ok $thing, $attribute_name, [ $message ]

Checks C<$thing> for an attribute named C<$attribute_name>; C<$thing> may be a
class name, instance, or role name.

=head2 has_method_ok $thing, @methods

Queries $thing's metaclass to see if $thing has the methods named in @methods.

=head2 role_wraps_around_method_ok $role, @methods

Queries $role's metaclass to see if $role wraps the methods named in
@methods with an around method modifier.

=head2 role_wraps_before_method_ok $role, @methods

Queries $role's metaclass to see if $role wraps the methods named in
@methods with an before method modifier.

=head2 role_wraps_after_method_ok $role, @methods

Queries $role's metaclass to see if $role wraps the methods named in
@methods with an after method modifier.

=head2 requires_method_ok $thing, @methods

Queries $thing's metaclass to see if $thing requires the methods named in
@methods.

Note that this really only makes sense if $thing is a role.

=head2 is_immutable_ok $thing

Passes if $thing is immutable.

=head2 is_not_immutable_ok $thing

Passes if $thing is not immutable; that is, is mutable.

=head2 is_role_ok $thing

Passes if $thing's metaclass is a L<Moose::Meta::Role>.

=head2 is_class_ok $thing

Passes if $thing's metaclass is a L<Moose::Meta::Class>.

=head2 is_anon_ok $thing

Passes if $thing is "anonymous".

=head2 is_not_anon_ok $thing

Passes if $thing is not "anonymous".

=head2 check_sugar_removed_ok $thing

Ensures that all the standard Moose sugar is no longer directly callable on a
given package.

=head2 check_sugar_ok $thing

Checks and makes sure a class/etc can still do all the standard Moose sugar.

=head2 validate_thing

Runs a bunch of tests against the given C<$thing>, as defined:

    validate_thing $thing => (

        attributes => [ ... ],
        methods    => [ ... ],
        isa        => [ ... ],

        # ensures sugar is/is-not present
        sugar      => 0,

        # ensures $thing does these roles
        does       => [ ... ],

        # ensures $thing does not do these roles
        does_not   => [ ... ],
    );

C<$thing> can be the name of a role or class, an object instance, or a
metaclass.

=over 4

=item *

-subtest => 'subtest name...'

If set, all tests run will be wrapped in a subtest, the name of which will be
whatever C<-subtest> is set to.

=item *

isa => [ ... ]

A list of superclasses thing should have.

=item *

anonymous => 0|1

Check to see if the class is/isn't anonymous.

=item *

does => [ ... ]

A list of roles the thing should do.

=item *

does_not => [ ... ]

A list of roles the thing should not do.

=item *

attributes => [ ... ]

The attributes list specified here is in the form of a list of names, each optionally
followed by a hashref of options to test the attribute for; this hashref takes the
same arguments L</validate_attribute> does.  e.g.:

    validate_thing $thing => (

        attributes => [
            'foo',
            'bar',
            baz => { is => 'ro', ... },
            'bip',
        ],
    );

=item *

methods => [ ... ]

A list of methods the thing should have.

=item *

sugar => 0|1

Ensure that thing can/cannot do the standard Moose sugar.

=back

=head2 validate_role

The same as validate_thing(), but ensures C<$thing> is a role, and allows for
additional role-specific tests.

    validate_role $thing => (

        required_methods => [ ... ],

        # ...and all other options from validate_thing()
    );

=over 4

=item *

-compose => 0|1

When true, attempt to compose the role into an anonymous class, then use it to
run L</validate_class>.  The options we're given are passed to validate_class()
directly, except that any C<required_methods> entry is removed and its contents
pushed onto C<methods>.  (A stub method for each entry in C<required_methods>
will also be created in the new class.)

e.g.:

    ok 1 - TestRole has a metaclass
    ok 2 - TestRole is a Moose role
    ok 3 - TestRole requires method blargh
    ok 4 - TestRole does TestRole
    ok 5 - TestRole does not do TestRole::Two
    ok 6 - TestRole has method method1
    ok 7 - TestRole has an attribute named bar
        # Subtest: role composed into Moose::Meta::Class::__ANON__::SERIAL::1
        ok 1 - Moose::Meta::Class::__ANON__::SERIAL::1 has a metaclass
        ok 2 - Moose::Meta::Class::__ANON__::SERIAL::1 is a Moose class
        ok 3 - Moose::Meta::Class::__ANON__::SERIAL::1 does TestRole
        ok 4 - Moose::Meta::Class::__ANON__::SERIAL::1 does not do TestRole::Two
        ok 5 - Moose::Meta::Class::__ANON__::SERIAL::1 has method method1
        ok 6 - Moose::Meta::Class::__ANON__::SERIAL::1 has method blargh
        ok 7 - Moose::Meta::Class::__ANON__::SERIAL::1 has an attribute named bar
        1..7
    ok 8 - role composed into Moose::Meta::Class::__ANON__::SERIAL::1
    1..8

=item *

-subtest => 'subtest name...'

If set, all tests run will be wrapped in a subtest, the name of which will be
whatever C<-subtest> is set to.

=item *

required_methods => [ ... ]

A list of methods the role requires a consuming class to supply.

=item *

before => [ ... ]

A list of methods the role expects to wrap before, on application to a class.

See L<Moose/before> for information on before method modifiers.

=item *

around => [ ... ]

A list of methods the role expects to wrap around, on application to a class.

See L<Moose/around> for information on around method modifiers.

=item *

after => [ ... ]

A list of methods the role expects to wrap after, on application to a class.

See L<Moose/after> for information on after method modifiers.

=back

=head2 validate_class

The same as validate_thing(), but ensures C<$thing> is a class, and allows for
additional class-specific tests.

    validate_class $thing => (

        isa  => [ ... ],

        attributes => [ ... ],
        methods    => [ ... ],
        isa        => [ ... ],

        # ensures sugar is/is-not present
        sugar      => 0,

        # ensures $thing does these roles
        does       => [ ... ],

        # ensures $thing does not do these roles
        does_not   => [ ... ],

        # ...and all other options from validate_thing()
    );

=over 4

=item *

-subtest => 'subtest name...'

If set, all tests run will be wrapped in a subtest, the name of which will be
whatever C<-subtest> is set to.

=item *

immutable => 0|1

Checks the class to see if it is/isn't immutable.

=back

=head2 validate_attribute

validate_attribute() allows you to test how an attribute looks once built and
attached to a class.

Let's say you have an attribute defined like this:

    has foo => (
        traits  => [ 'TestRole' ],
        is      => 'ro',
        isa     => 'Int',
        builder => '_build_foo',
        lazy    => 1,
    );

You can use validate_attribute() to ensure that it's built out in the way you
expect:

    validate_attribute TestClass => foo => (

        # tests the attribute metaclass instance to ensure it does the roles
        -does => [ 'TestRole' ],
        # tests the attribute metaclass instance's inheritance
        -isa  => [ 'Moose::Meta::Attribute' ], # for demonstration's sake

        traits   => [ 'TestRole' ],
        isa      => 'Int',
        does     => 'Bar',
        handles  => { },
        reader   => 'foo',
        builder  => '_build_foo',
        default  => undef,
        init_arg => 'foo',
        lazy     => 1,
        required => undef,
    );

Options passed to validate_attribute() prefixed with '-' test the attribute's metaclass
instance rather than a setting on the attribute; that is, '-does' ensures that the
metaclass does a particular role (e.g. L<MooseX::AttributeShortcuts>), while 'does' tests
the setting of the attribute to require the value do a given role.

This function takes all the options L</attribute_options_ok> takes, as well as
the following:

=over 4

=item *

-subtest => 'subtest name...'

If set, all tests run will be wrapped in a subtest, the name of which will be
whatever C<-subtest> is set to.

=back

=head2 attribute_options_ok

Validates that an attribute is set up as expected; like validate_attribute(),
but only concerns itself with attribute options.

Note that some of these options will skip if used against attributes defined in a role.

=over 4

=item *

is => ro|rw

Tests for reader/writer options set as one would expect.

=item *

isa => ...

Validates that the attribute requires its value to be a given type.

=item *

does => ...

Validates that the attribute requires its value to do a given role.

=item *

builder => '...'

Validates that the attribute expects the method name given to be its builder.

=item *

default => ...

Validates that the attribute has the given default.

=item *

init_arg => '...'

Validates that the attribute has the given initial argument name.

=item *

lazy => 0|1

Validates that the attribute is/isn't lazy.

=item *

required => 0|1

Validates that setting the attribute's value is/isn't required.

=back

=for Pod::Coverage is_anon is_class is_not_anon is_role

=head1 SEE ALSO

Please see those modules/websites for more information related to this module.

=over 4

=item *

L<Test::Moose>

=back

=head1 BUGS

Please report any bugs or feature requests on the bugtracker website
https://github.com/RsrchBoy/Test-Moose-More/issues

When submitting a bug or request, please include a test-file or a
patch to an existing test-file that illustrates the bug or desired
feature.

=head1 AUTHOR

Chris Weyl <cweyl@alumni.drew.edu>

=head2 I'm a material boy in a material world

=begin html

<a href="https://gratipay.com/RsrchBoy/"><img src="http://img.shields.io/gratipay/RsrchBoy.svg" /></a>
<a href="http://bit.ly/rsrchboys-wishlist"><img src="http://wps.io/wp-content/uploads/2014/05/amazon_wishlist.resized.png" /></a>
<a href="https://flattr.com/submit/auto?user_id=RsrchBoy&url=https%3A%2F%2Fgithub.com%2FRsrchBoy%2FTest-Moose-More&title=RsrchBoy's%20CPAN%20Test-Moose-More&tags=%22RsrchBoy's%20Test-Moose-More%20in%20the%20CPAN%22"><img src="http://api.flattr.com/button/flattr-badge-large.png" /></a>

=end html

Please note B<I do not expect to be gittip'ed or flattr'ed for this work>,
rather B<it is simply a very pleasant surprise>. I largely create and release
works like this because I need them or I find it enjoyable; however, don't let
that stop you if you feel like it ;)

L<Flattr|https://flattr.com/submit/auto?user_id=RsrchBoy&url=https%3A%2F%2Fgithub.com%2FRsrchBoy%2FTest-Moose-More&title=RsrchBoy's%20CPAN%20Test-Moose-More&tags=%22RsrchBoy's%20Test-Moose-More%20in%20the%20CPAN%22>,
L<Gratipay|https://gratipay.com/RsrchBoy/>, or indulge my
L<Amazon Wishlist|http://bit.ly/rsrchboys-wishlist>...  If and *only* if you so desire.

=head1 CONTRIBUTORS

=for stopwords Chad Granum Karen Etheridge

=over 4

=item *

Chad Granum <chad.granum@dreamhost.com>

=item *

Karen Etheridge <ether@cpan.org>

=back

=head1 COPYRIGHT AND LICENSE

This software is Copyright (c) 2012 by Chris Weyl.

This is free software, licensed under:

  The GNU Lesser General Public License, Version 2.1, February 1999

=cut<|MERGE_RESOLUTION|>--- conflicted
+++ resolved
@@ -9,8 +9,8 @@
 #
 package Test::Moose::More;
 our $AUTHORITY = 'cpan:RSRCHBOY';
-# git description: 0.037-3-g7fcead6
-$Test::Moose::More::VERSION = '0.038';
+# git description: 0.038-24-g07edb95
+$Test::Moose::More::VERSION = '0.039'; # TRIAL
 
 # ABSTRACT: More tools for testing Moose packages
 
@@ -436,8 +436,8 @@
 }
 
 
-sub _validate_attribute { _validate_subtest_wrapper(\&__validate_attribute_guts,                 @_) }
-sub validate_attribute  { _validate_subtest_wrapper( \&_validate_attribute_guts, [shift, shift], @_) }
+sub _validate_attribute       { _validate_subtest_wrapper(\&__validate_attribute_guts,                 @_) }
+sub validate_attribute ($$@)  { _validate_subtest_wrapper( \&_validate_attribute_guts, [shift, shift], @_) }
 
 sub _validate_attribute_guts {
     my ($thingname, %opts) = @_;
@@ -450,104 +450,6 @@
     return _validate_attribute($att, %opts);
 }
 
-<<<<<<< HEAD
-    validate_attribute TestClass => foo => (
-
-        # tests the attribute metaclass instance to ensure it does the roles
-        -does => [ 'TestRole' ],
-        # tests the attribute metaclass instance's inheritance
-        -isa  => [ 'Moose::Meta::Attribute' ], # for demonstration's sake
-
-        traits   => [ 'TestRole' ],
-        isa      => 'Int',
-        does     => 'Bar',
-        handles  => { },
-        reader   => 'foo',
-        builder  => '_build_foo',
-        default  => undef,
-        init_arg => 'foo',
-        lazy     => 1,
-        required => undef,
-    );
-
-Options passed to validate_attribute() prefixed with '-' test the attribute's metaclass
-instance rather than a setting on the attribute; that is, '-does' ensures that the
-metaclass does a particular role (e.g. L<MooseX::AttributeShortcuts>), while 'does' tests
-the setting of the attribute to require the value do a given role.
-
-This function takes all the options L</attribute_options_ok> takes, as well as
-the following:
-
-=begin :list
-
-* -subtest => 'subtest name...'
-
-If set, all tests run will be wrapped in a subtest, the name of which will be
-whatever C<-subtest> is set to.
-
-=end :list
-
-=test attribute_options_ok
-
-Validates that an attribute is set up as expected; like validate_attribute(),
-but only concerns itself with attribute options.
-
-Note that some of these options will skip if used against attributes defined in a role.
-
-=begin :list
-
-* is => ro|rw
-
-Tests for reader/writer options set as one would expect.
-
-* isa => ...
-
-Validates that the attribute requires its value to be a given type.
-
-* does => ...
-
-Validates that the attribute requires its value to do a given role.
-
-* builder => '...'
-
-Validates that the attribute expects the method name given to be its builder.
-
-* default => ...
-
-Validates that the attribute has the given default.
-
-* init_arg => '...'
-
-Validates that the attribute has the given initial argument name.
-
-* lazy => 0|1
-
-Validates that the attribute is/isn't lazy.
-
-* required => 0|1
-
-Validates that setting the attribute's value is/isn't required.
-
-=end :list
-
-=cut
-
-sub _validate_attribute       { _validate_subtest_wrapper(\&__validate_attribute_guts,                 @_) }
-sub validate_attribute ($$@)  { _validate_subtest_wrapper( \&_validate_attribute_guts, [shift, shift], @_) }
-
-sub _validate_attribute_guts {
-    my ($thingname, %opts) = @_;
-    my ($thing, $name) = @$thingname;
-
-    local $Test::Builder::Level = $Test::Builder::Level + 1;
-    return unless has_attribute_ok($thing, $name);
-    my $att = _find_attribute($thing => $name);
-
-    return _validate_attribute($att, %opts);
-}
-
-=======
->>>>>>> 065b329f
 sub __validate_attribute_guts {
     my ($att, %opts) = @_;
 
@@ -712,7 +614,7 @@
 
 =head1 VERSION
 
-This document describes version 0.038 of Test::Moose::More - released June 22, 2016 as part of Test-Moose-More.
+This document describes version 0.039 of Test::Moose::More - released October 10, 2016 as part of Test-Moose-More.
 
 =head1 SYNOPSIS
 
@@ -1169,7 +1071,7 @@
 =head1 BUGS
 
 Please report any bugs or feature requests on the bugtracker website
-https://github.com/RsrchBoy/Test-Moose-More/issues
+L<https://github.com/RsrchBoy/Test-Moose-More/issues>
 
 When submitting a bug or request, please include a test-file or a
 patch to an existing test-file that illustrates the bug or desired
