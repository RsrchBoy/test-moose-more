--- conflicted
+++ resolved
@@ -9,8 +9,8 @@
 #
 package Test::Moose::More;
 our $AUTHORITY = 'cpan:RSRCHBOY';
-# git description: 0.044-1-g05acaac
-$Test::Moose::More::VERSION = '0.045';
+# git description: 0.045-18-g08363f1
+$Test::Moose::More::VERSION = '0.046';
 
 # ABSTRACT: More tools for testing Moose packages
 
@@ -176,40 +176,6 @@
     return $tb->ok(!!_find_attribute($thing => $attr_name), $message);
 }
 
-<<<<<<< HEAD
-=test has_method_ok $thing, @methods
-
-Queries $thing's metaclass to see if $thing has the methods named in @methods.
-
-Note: This does B<not> include inherited methods; see
-L<Class::MOP::Class/has_method>.
-
-=test has_no_method_ok $thing, @methods
-
-Queries $thing's metaclass to ensure $thing does not provide the methods named
-in @methods.
-
-Note: This does B<not> include inherited methods; see
-L<Class::MOP::Class/has_method>.
-
-=test has_method_from_anywhere_ok $thing, @methods
-
-Queries $thing's metaclass to see if $thing has the methods named in @methods.
-
-Note: This B<does> include inherited methods; see
-L<Class::MOP::Class/find_method_by_name>.
-
-=test has_no_method_from_anywhere_ok $thing, @methods
-
-Queries $thing's metaclass to ensure $thing does not provide the methods named
-in @methods.
-
-Note: This B<does> include inherited methods; see
-L<Class::MOP::Class/find_method_by_name>.
-
-=cut
-=======
->>>>>>> ccd4af47
 
 {
     my $_has_test = sub { $tb->ok(!!$_[0]->has_method($_), "$_[1] has method $_")           };
@@ -266,24 +232,6 @@
     return;
 }
 
-<<<<<<< HEAD
-=test requires_method_ok $thing, @methods
-
-Queries $thing's metaclass to see if $thing requires the methods named in
-@methods.
-
-Note that this really only makes sense if $thing is a role.
-
-=test does_not_require_method_ok $thing, @methods
-=======
->>>>>>> ccd4af47
-
-Queries $thing's metaclass to ensure $thing does not require the methods named
-in @methods.
-
-Note that this really only makes sense if $thing is a role.
-
-=cut
 
 {
     my $_is_test  = sub { $tb->ok( $_[0]->requires_method($_), "$_[1] requires method $_")         };
@@ -314,16 +262,6 @@
     return $tb->ok(!$meta->is_immutable, $message);
 }
 
-<<<<<<< HEAD
-=test is_pristine_ok $thing
-
-Passes if $thing is pristine.  See L<Class::MOP::Class/is_pristine>.
-
-=test is_not_pristine_ok $thing
-
-Passes if $thing is not pristine.  See L<Class::MOP::Class/is_pristine>.
-
-=cut
 
 
 {
@@ -335,17 +273,6 @@
     sub is_not_pristine_ok ($) { @_ = ($_not_test, @_, q{}); goto \&_method_ok_guts }
 }
 
-=test is_role_ok $thing
-
-Passes if $thing's metaclass is a L<Moose::Meta::Role>.
-
-=test is_class_ok $thing
-
-Passes if $thing's metaclass is a L<Moose::Meta::Class>.
-
-=cut
-=======
->>>>>>> ccd4af47
 
 # NOTE: deprecate at some point late 2015
 sub is_role  ($) { goto \&is_role_ok  }
@@ -810,7 +737,7 @@
 
 =head1 VERSION
 
-This document describes version 0.045 of Test::Moose::More - released March 24, 2017 as part of Test-Moose-More.
+This document describes version 0.046 of Test::Moose::More - released April 14, 2017 as part of Test-Moose-More.
 
 =head1 SYNOPSIS
 
@@ -889,6 +816,21 @@
 Note: This does B<not> include inherited methods; see
 L<Class::MOP::Class/has_method>.
 
+=head2 has_method_from_anywhere_ok $thing, @methods
+
+Queries $thing's metaclass to see if $thing has the methods named in @methods.
+
+Note: This B<does> include inherited methods; see
+L<Class::MOP::Class/find_method_by_name>.
+
+=head2 has_no_method_from_anywhere_ok $thing, @methods
+
+Queries $thing's metaclass to ensure $thing does not provide the methods named
+in @methods.
+
+Note: This B<does> include inherited methods; see
+L<Class::MOP::Class/find_method_by_name>.
+
 =head2 role_wraps_around_method_ok $role, @methods
 
 Queries $role's metaclass to see if $role wraps the methods named in
@@ -911,6 +853,13 @@
 
 Note that this really only makes sense if $thing is a role.
 
+=head2 does_not_require_method_ok $thing, @methods
+
+Queries $thing's metaclass to ensure $thing does not require the methods named
+in @methods.
+
+Note that this really only makes sense if $thing is a role.
+
 =head2 is_immutable_ok $thing
 
 Passes if $thing is immutable.
@@ -918,6 +867,14 @@
 =head2 is_not_immutable_ok $thing
 
 Passes if $thing is not immutable; that is, is mutable.
+
+=head2 is_pristine_ok $thing
+
+Passes if $thing is pristine.  See L<Class::MOP::Class/is_pristine>.
+
+=head2 is_not_pristine_ok $thing
+
+Passes if $thing is not pristine.  See L<Class::MOP::Class/is_pristine>.
 
 =head2 is_role_ok $thing
 
